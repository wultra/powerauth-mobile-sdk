--- conflicted
+++ resolved
@@ -1,11 +1,7 @@
 Pod::Spec.new do |s|
 	# General information
 	s.name              = 'PowerAuth2'
-<<<<<<< HEAD
-	s.version           = '0.19.3'
-=======
 	s.version           = '1.0.0'
->>>>>>> 7b5c799b
 	s.summary           = 'PowerAuth Mobile SDK for iOS'
 	s.homepage          = 'https://github.com/wultra/powerauth-mobile-sdk'
 	s.social_media_url  = 'https://twitter.com/wultra'
