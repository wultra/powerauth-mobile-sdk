# PowerAuth Mobile SDK for iOS and tvOS Apps

<!-- begin remove -->
## Table of Contents

- [Installation](#installation)
  - [Supported Platforms](#supported-platforms)
  - [CocoaPods Installation](#cocoapods)
  - [Manual Installation](#manual)
  - [Carthage Installation](#carthage)
- [Post-Installation Steps](#post-installation-steps)
  - [Include PowerAuth SDK in Your Sources](#include-powerauth-sdk-in-your-sources)
- [SDK Configuration](#configuration)
- [Device Activation](#activation)
  - [Activation via Activation Code](#activation-via-activation-code)
  - [Activation via OpenID Connect](#activation-via-openid-connect)
  - [Activation via Custom Credentials](#activation-via-custom-credentials)
  - [Activation via Recovery Code](#activation-via-recovery-code)
  - [Customize Activation](#customize-activation)
  - [Persisting Activation Data](#persisting-activation-data)
  - [Validating User Inputs](#validating-user-inputs)
- [Requesting Device Activation Status](#requesting-activation-status)
- [Data Signing](#data-signing)
  - [Symmetric Multi-Factor Signature](#symmetric-multi-factor-signature)
  - [Asymmetric Private Key Signature](#asymmetric-private-key-signature)
  - [Producing Signed JWT with Provided Claims](#producing-signed-jwt-with-provided-claims)
  - [Symmetric Offline Multi-Factor Signature](#symmetric-offline-multi-factor-signature)
  - [Verify Server-Signed Data](#verify-server-signed-data)
- [Password Change](#password-change)
- [Working with passwords securely](#working-with-passwords-securely)
- [Biometry Setup](#biometry-setup)
- [Biometry Troubleshooting](#biometry-troubleshooting)
- [Device Activation Removal](#activation-removal)
- [End-To-End Encryption](#end-to-end-encryption)
- [Secure Vault](#secure-vault)
- [Recovery Codes](#recovery-codes)
  - [Getting Recovery Data](#getting-recovery-data)
  - [Confirm Recovery Postcard](#confirm-recovery-postcard)
- [Token-Based Authentication](#token-based-authentication)
- [Apple Watch Support](#apple-watch-support)
  - [Prepare Watch Connectivity](#prepare-watch-connectivity)
  - [WCSession Activation Sequence](#wcsession-activation-sequence)
  - [Sending Activation Status to Watch](#sending-activation-status-to-watch)
  - [Sending Token to Watch](#sending-token-to-watch)
  - [Removing Token from Watch](#removing-token-from-watch)
- [External Encryption Key](#external-encryption-key)
- [Share Activation Data](#share-activation-data)
- [Synchronized Time](#synchronized-time)
- [Common SDK Tasks](#common-sdk-tasks)
- [Additional Features](#additional-features)
  - [Obtaining User's Claims](#obtaining-users-claims)
  - [Password Strength Indicator](#password-strength-indicator)
  - [Debug Build Detection](#debug-build-detection)
  - [Request Interceptors](#request-interceptors)  
- [Troubleshooting](#troubleshooting)

Related documents:

- [PowerAuth SDK for iOS App Extensions](./PowerAuth-SDK-for-iOS-Extensions.md)
- [PowerAuth SDK for watchOS](./PowerAuth-SDK-for-watchOS.md)
<!-- end -->

## Installation

This chapter describes how to get PowerAuth SDK for iOS and tvOS up and running in your app. In the current version, you can choose between CocoaPods and manual library integration.

### Supported Platforms

The library is available for the following Apple platforms:

- **iOS** 11.0+
- **mac Catalyst** 10.15+
- **tvOS** 11.0+

To simplify the documentation, we'll use **iOS** for the rest of the documentation and highlight the exceptions only. For example, **tvOS** doesn't support biometry and watch connectivity.

### CocoaPods

[CocoaPods](http://cocoapods.org) is a dependency manager for Cocoa projects. You can install it with the following command:
```bash
$ gem install cocoapods
```

To integrate the PowerAuth library into your Xcode project using CocoaPods, specify it in your `Podfile`:

```ruby
platform :ios, '11.0'
target '<Your Target App>' do
  pod 'PowerAuth2'
end
```

Then, run the following command:

```bash
$ pod install
```

### Swift Package Manager

If you wish to integrate the PowerAuth SDK into your app via SPM, please visit the [PowerAuth mobile SDK for Swift PM
](https://github.com/wultra/powerauth-mobile-sdk-spm)

### Manual

If you prefer not to use CocoaPods as a dependency manager, you can integrate PowerAuth into your project manually as a git [submodule](http://git-scm.com/docs/git-submodule).

#### Git Submodules

1. Open up the Terminal app and go to your top-level project directory and add the library as a submodule:
    ```sh
    $ git submodule add https://github.com/wultra/powerauth-mobile-sdk.git PowerAuthLib
    $ git submodule update --init --recursive
    ```
    The first command will clone PowerAuth SDK into the `PowerAuthLib` folder, and the second will update all nested submodules.

2. Open the new `PowerAuthLib` folder, and go to the `proj-xcode` sub-folder
3. Drag the `PowerAuthLib.xcodeproj` project file into **Project Navigator** of your application's Xcode project. It should appear nested underneath your application's blue project icon.
4. Select your application project in the Project Navigator to navigate to the target configuration window and select the extension's target under the **TARGETS** heading in the sidebar.
5. Now select **Build Phases** tab and expand the **Target Dependencies** section. Click on the "Plus Sign" and choose the **"PowerAuth2"** framework from the **"PowerAuthLib"** project.
6. Next, in the same **Build Phases** tab, expand **Link With Libraries** section. Click on the "Plus Sign" and choose the **"PowerAuth2.framework"** from the **"PowerAuthLib"** project.

### Carthage

We provide limited and experimental support for the [Carthage dependency manager](https://github.com/Carthage/Carthage). The current problem with Carthage is that we cannot specify which Xcode project and which scheme has to be used for a particular library build. It kind of works automatically, but the build process is extremely slow. So, if you still want to try to integrate our library with Carthage, try the following tips:

- Add `github "wultra/powerauth-mobile-sdk" "develop"` into your `Cartfile`. You can alternatively use any `release/X.Y.x` branch, greater or equal to `release/1.6.x`.
- It's recommended to force Carthage to use submodules for the library code checkouts.
- It's recommended to force Carthage to use XCFrameworks.
- It's recommended to update only the iOS platform (if possible). So try to run something like this: `carthage update --use-xcframeworks --use-submodules --platform ios`
- If the build fails on broken project `PowerAuthLib.xcodeproj` then go to `{your_project}/Carthage/Checkouts/powerauth-mobile-sdk/proj-xcode` and delete the `PowerAuthLib.xcodeproj` folder. This is because git doesn't delete empty folders by default and we have removed that XCode project from the source control. 
- Drop `PowerAuth2.xcframework` and `PowerAuthCore.xcframework` into your project.

## Configuration

To use PowerAuth SDK, simply add the following imports into your code:

```swift
// swift
import PowerAuth2
```

```objc
// Objective-C
@import PowerAuth2;
```

From now on, you can use `PowerAuthSDK` and other classes in your project. To configure your `PowerAuthSDK` instance, you need the following values from the PowerAuth Server:

- `MOBILE_SDK_CONFIG` - String that contains cryptographic configuration.

You also need to specify your instance ID (by default, this can be an app bundle ID). This is because one application may use more than one custom instance of `PowerAuthSDK`, and the identifier is the way to distinguish these instances while working with Keychain data.

Finally, you need to know the location of your [PowerAuth Standard RESTful API](https://github.com/wultra/powerauth-crypto/blob/develop/docs/Standard-RESTful-API.md) endpoints. That path should contain everything that goes before the `/pa/**` prefix of the API endpoints.

To sum it up, in order to configure the `PowerAuthSDK` default instance, add the following code to your application delegate:

```swift
func application(_ application: UIApplication, didFinishLaunchingWithOptions launchOptions: [UIApplicationLaunchOptionsKey: Any]?) -> Bool {

    // Prepare the configuration
    let configuration = PowerAuthConfiguration(
        instanceId: Bundle.main.bundleIdentifier!,
        baseEndpointUrl: "https://localhost:8080/demo-server",
        configuration: "ARDDj6EB6iAUtNm...KKEcBxbnH9bMk8Ju3K1wmjbA==")

    // Create a PowerAuthSDK instance with the configuration
    guard let powerAuth = PowerAuthSDK(configuration) else {
        // invalid configuration
        return false
    }

    return true
}
```

### Additional configuration properties

- `offlineSignatureComponentLength` - Alters the default component length for the [offline signature](#symmetric-offline-multi-factor-signature). The values between 4 and 8 are allowed. The default value is 8.
- `externalEncryptionKey` - See [External Encryption Key](#external-encryption-key) chapter for more details.
- `keychainKey_Biometry` - Specifies the 'key' used to store this PowerAuthSDK instance biometry-related key in the biometry key keychain. If not set, then `instanceId` is applied.
- `disableAutomaticProtocolUpgrade` - If set to `true`, then automatic protocol upgrade is disabled. This option should be used only for debugging purposes.

## Activation

After you configure the SDK instance, you are ready to make your first activation.

### Activation via Activation Code

The original activation method uses a one-time activation code generated in PowerAuth Server. To create an activation using this method, some external application (Internet banking, ATM application, branch / kiosk application) must generate an activation code for you and display it (as a text or in a QR code).

Use the following code to create an activation once you have an activation code:

```swift
let deviceName = "Petr's iPhone 7" // or UIDevice.current.name (see warning below)
let activationCode = "VVVVV-VVVVV-VVVVV-VTFVA" // let user type or QR-scan this value

// Create an activation object with the given activation code.
guard let activation = try? PowerAuthActivation(activationCode: activationCode, name: deviceName) else {
    // Activation code is invalid
}

// Create a new activation with just created activation object
powerAuthSDK.createActivation(activation) { (result, error) in
    if error == nil {
        // No error occurred, proceed to credentials entry (PIN prompt, Enable Touch ID switch, ...) and persist
        // The 'result' contains the 'activationFingerprint' property, representing the device public key - it may be used as visual confirmation
        // If the server supports recovery codes for activations, then the `activationRecovery` property contains an object with information about activation recovery.
    } else {
        // Error occurred, report it to the user
    }
}
```

If the received activation result also contains recovery data, then you should display those values to the user. To do that, please read the [Getting Recovery Data](#getting-recovery-data) section of this document, which describes how to treat that sensitive information. This is relevant for all types of activation you use.

<!-- begin box warning -->
Note that if you use `UIDevice.current.name` for a device’s name, your application must include an [appropriate entitlement](https://developer.apple.com/documentation/bundleresources/entitlements/com_apple_developer_device-information_user-assigned-device-name); otherwise, the operating system will provide a generic `iPhone` string.
<!-- end -->

#### Additional Activation OTP

If an [additional activation OTP](https://github.com/wultra/powerauth-crypto/blob/develop/docs/Additional-Activation-OTP.md) is required to complete the activation, then use the following code to configure the `PowerAuthActivation` object:

```swift
let deviceName = "Petr's iPhone 7" // or UIDevice.current.name (see warning below)
let activationCode = "VVVVV-VVVVV-VVVVV-VTFVA" // let user type or QR-scan this value
let activationOtp = "12345"

// Create an activation object with the given activation code.
guard let activation = try? PowerAuthActivation(activationCode: activationCode, name: deviceName)?
    .with(additionalActivationOtp: activationOtp) else {
        // Activation code is invalid
}
// The rest of the activation routine is the same.
```

<!-- begin box warning -->
Be aware that OTP can be used only if the activation is configured for ON_KEY_EXCHANGE validation on the PowerAuth server. See our [crypto documentation for details](https://github.com/wultra/powerauth-crypto/blob/develop/docs/Additional-Activation-OTP.md#regular-activation-with-otp).
<!-- end -->

<<<<<<< HEAD
=======
### Activation via OpenID Connect

You may also create an activation using OIDC protocol:

```swift
// Create a new activation with a given device name and custom login credentials
let deviceName = "Petr's iPhone 7"  // or UIDevice.current.name (see warning below)
// Get the following information from your OpenID provider
let providerId = "1234567890abcdef"
let code = "1234567890abcdef"
let nonce = "K1mP3rT9bQ8lV6zN7sW2xY4dJ5oU0fA1gH29o"
let codeVerifier = "G3hsI1KZX1o~K0p-5lT3F7yZ4...6yP8rE2wO9n" // code verifier is optional

// create an activation object with the given OIDC parameters
guard let activation = try? PowerAuthActivation(oidcProviderId: providerId, code: code, nonce: nonce, codeVerifier: codeVerifier)
    .with(activationName: deviceName) else {
    // Activation parameter contains empty string
}
```

>>>>>>> df9589d1
<!-- begin box warning -->
Note that if you use `UIDevice.current.name` for a device’s name, your application must include an [appropriate entitlement](https://developer.apple.com/documentation/bundleresources/entitlements/com_apple_developer_device-information_user-assigned-device-name); otherwise, the operating system will provide a generic `iPhone` string.
<!-- end -->

### Activation via Custom Credentials

You may also create an activation using any custom login data - it can be anything that the server can use to obtain the user ID to associate with a new activation. Since the credentials are custom, the server's implementation must be able to process such a request. Unlike the previous versions of SDK, the custom activation no longer requires a custom activation endpoint.

Use the following code to create an activation using custom credentials:

```swift
// Create a new activation with a given device name and custom login credentials
let deviceName = "Petr's iPhone 7" // or UIDevice.current.name (see warning below)
let credentials = [
    "username": "john.doe@example.com",
    "password": "YBzBEM"
]

// Create an activation object with the given credentials.
guard let activation = try? PowerAuthActivation(identityAttributes: credentials, name: deviceName) else {
    // Activation credentials are empty
}

// Create a new activation with just created activation object
powerAuthSDK.createActivation(activation) { (result, error) in
    if error == nil {
        // No error occurred, proceed to credentials entry (PIN prompt, Enable Touch ID switch, ...) and persist
        // The 'result' contains 'activationFingerprint' property, representing the device public key - it may be used as visual confirmation
        // If the server supports recovery codes for activations, then the `activationRecovery` property contains an object with information about activation recovery.
    } else {
        // Error occurred, report it to the user
    }
}
```

<!-- begin box warning -->
Note that by using weak identity attributes to create an activation, the resulting activation confirms a "blurry identity". This may greatly limit the legal weight and usability of a signature. We recommend using a strong identity verification before activation can actually be created.
<!-- end -->

<!-- begin box warning -->
Note that if you use `UIDevice.current.name` for a device’s name, your application must include an [appropriate entitlement](https://developer.apple.com/documentation/bundleresources/entitlements/com_apple_developer_device-information_user-assigned-device-name); otherwise, the operating system will provide a generic `iPhone` string.
<!-- end -->

### Activation via Recovery Code

If the PowerAuth Server is configured to support [Recovery Codes](https://github.com/wultra/powerauth-crypto/blob/develop/docs/Activation-Recovery.md), then also you can create an activation via the recovery code and PUK.

Use the following code to create an activation using the recovery code:

```swift
let deviceName = "John Tramonta" // or UIDevice.current.name (see warning below)
let recoveryCode = "55555-55555-55555-55YMA" // User's input
let puk = "0123456789" // User's input. You should validate RC & PUK with using PowerAuthActivationCodeUtil

// Create activation object with recovery code and PUK
guard let activation = try? PowerAuthActivation(recoveryCode: recoveryCode, recoveryPuk: puk, name: deviceName) else {
    // Recovery code or PUK is not valid.
}

// Create a new activation with just created activation object
powerAuthSDK.createActivation(activation) { (result, error) in
    if let error = error {
        // Error occurred, report it to the user
        // On top of regular error processing, you should handle a special situation, when the server gives an additional information
        // about which PUK must be used for the recovery. The information is valid only when a recovery code from a postcard is applied.
        if let responseError = (error.userInfo[PowerAuthErrorDomain] as? PowerAuthRestApiErrorResponse)?.responseObject {
            let currentRecoveryPukIndex = responseError.currentRecoveryPukIndex
            if currentRecoveryPukIndex > 0 {
                // The PUK index is known, you should inform the user that it has to rewrite PUK from a specific position.
            }
        }
    } else {
        // No error occurred, proceed to credentials entry (PIN prompt, Enable Touch ID switch, ...) and persist
        // The 'result' contains the 'activationFingerprint' property, representing the device public key - it may be used as visual confirmation
        // If the server supports recovery codes for activations, then the `activationRecovery` property contains an object with information about activation recovery.
    }
}
```

<!-- begin box warning -->
Note that if you use `UIDevice.current.name` for a device’s name, your application must include an [appropriate entitlement](https://developer.apple.com/documentation/bundleresources/entitlements/com_apple_developer_device-information_user-assigned-device-name); otherwise, the operating system will provide a generic `iPhone` string.
<!-- end -->

### Customize Activation

You can set additional properties to the `PowerAuthActivation` object before any type of activation is created. For example:

```swift
// Custom attributes that can be processed before the activation is created on the PowerAuth Server.
// The dictionary may contain only values that can be serialized to JSON.
let customAttributes: [String:Any] = [
    "isNowPrimaryActivation" : true,
    "otherActivationIds" : [
        "e43f5f99-e2e9-49f2-bcae-5e32a5e96d22",
        "41dd704c-65e6-4d4b-b28f-0bc0e4eb9715"
    ]
]

// Extra flags that will be associated with the activation record on the PowerAuth Server.
let extraFlags = "EXTRA_FLAGS"

// Now create the activation object with all that extra data
guard let activation = try? PowerAuthActivation(activationCode: "45AWJ-BVACS-SBWHS-ABANA", name: activationName)?
    .with(extras: extraFlags)
    .with(customAttributes: customAttributes) else {
        // Invalid activation code...
    }

// Create a new activation as usual
powerAuthSDK.createActivation(activation) { (result, error) in
    //
}
```  

### Persisting Activation Data

After you create an activation using one of the methods mentioned above, you need to persist the activation - to use the provided user credentials to store the activation data on the device. Use the following code to do this:

```swift
do {
    try powerAuthSDK.persistActivation(withPassword: "1234")
} catch _ {
    // happens only in case SDK was not configured or activation is not in a state to be persisted
}
```

This code has created activation with two factors: possession (key stored using a key derived from a device fingerprint) and knowledge (password, in our case, a simple PIN code). If you would like to enable Touch or Face ID support at this moment, use the following code instead of the one above:

```swift
do {
    let auth = PowerAuthAuthentication.persistWithPasswordAndBiometry(password: "1234")

    try powerAuthSDK.persistActivation(with: auth)
} catch _ {
    // happens only in case SDK was not configured or activation is not in a state to be persisted
}
```


### Validating User Inputs

The mobile SDK provides a couple of functions in the `PowerAuthActivationCodeUtil` interface, helping with user input validation. You can:

- Parse activation code when it's scanned from QR code
- Validate a whole code at once
- Validate recovery code or PUK
- Auto-correct characters typed on the fly

#### Validating Scanned QR Code

To validate an activation code scanned from the QR code, you can use the `PowerAuthActivationCodeUtil.parse(fromActivationCode:)` function. You have to provide the code with or without the signature part. For example:

```swift
let scannedCode = "VVVVV-VVVVV-VVVVV-VTFVA#aGVsbG8......gd29ybGQ="
guard let otp = PowerAuthActivationCodeUtil.parse(fromActivationCode: scannedCode) else {
    // Invalid code
    return
}
guard let signature = otp.activationSignature else {
    // QR code should contain a signature
    return
}
```

Note that the signature is only formally validated in the function above. The actual signature verification is performed in the activation process, or you can do it on your own:

```swift
let scannedCode = "VVVVV-VVVVV-VVVVV-VTFVA#aGVsbG8......gd29ybGQ="
guard let otp = PowerAuthActivationCodeUtil.parse(fromActivationCode: scannedCode) else { return }
guard let signature = otp.activationSignature else { return }
if !powerAuthSDK.verifyServerSignedData(otp.activationCode.data(using: .utf8)!, signature: signature, masterKey: true) {
    // Invalid signature
}
```

#### Validating Entered Activation Code

To validate an activation code at once, you can call the `PowerAuthActivationCodeUtil.validateActivationCode()` function. You have to provide the code without the signature part. For example:

```swift
let isValid   = PowerAuthActivationCodeUtil.validateActivationCode("VVVVV-VVVVV-VVVVV-VTFVA")
let isInvalid = PowerAuthActivationCodeUtil.validateActivationCode("VVVVV-VVVVV-VVVVV-VTFVA#aGVsbG8gd29ybGQ=")
```

If your application is using your own validation, then you should switch to functions provided by SDK. The reason for that is that since SDK `1.0.0`, all activation codes contain a checksum, so it's possible to detect mistyped characters before you start the activation. Check our [Activation Code](https://github.com/wultra/powerauth-crypto/blob/develop/docs/Activation-Code.md) documentation for more details.

#### Validating Recovery Code and PUK

To validate a recovery code at once, you can call the `PowerAuthActivationCodeUtil.validateRecoveryCode()` function. You can provide the whole code, which may or may not contain `"R:"` prefix. So, you can validate manually entered codes, but also codes scanned from QR. For example:

```swift
let isValid1 = PowerAuthActivationCodeUtil.validateRecoveryCode("VVVVV-VVVVV-VVVVV-VTFVA")
let isValid2 = PowerAuthActivationCodeUtil.validateRecoveryCode("R:VVVVV-VVVVV-VVVVV-VTFVA")
```

To validate PUK at once, you can call the `PowerAuthActivationCodeUtil.validateRecoveryPuk()` function:

```swift
let isValid   = PowerAuthActivationCodeUtil.validateRecoveryPuk("0123456789")
```

#### Auto-Correcting Typed Characters

You can implement auto-correcting of typed characters by using the `PowerAuthActivationCodeUtil.validateAndCorrectTypedCharacter()` function on screens, where the user is supposed to enter an activation or recovery code. This technique is possible because Base32 is constructed so that it doesn't contain visually confusing characters. For example, `1` (number one) and `I` (capital I) are confusing, so only `I` is allowed. The benefit is that the provided function can correct typed `1` and translate it to `I`.

Here's an example of how to iterate over the string and validate it character by character:

```swift
/// Returns corrected character or nil in case of error.
func validateAndCorrectCharacters(_ string: String) -> String? {
    var result : String = ""
    for codepoint in string.unicodeScalars {
        let newCodepoint = PowerAuthActivationCodeUtil.validateAndCorrectTypedCharacter(codepoint.value)
        if newCodepoint != 0 {
            // Valid, or corrected character
            result.append(Character(UnicodeScalar(newCodepoint)!))
        } else {
            return nil
        }
    }
    return result
}
```

## Requesting Activation Status

To obtain detailed activation status information, use the following code:

```swift
// Check if there is some activation on the device
if powerAuthSDK.hasValidActivation() {

    // If there is an activation on the device, check the status with the server
    powerAuthSDK.fetchActivationStatus() { (status, error) in

        // If no error occurred, process the status
        if let status = status {
            // Activation states are explained in detail in "Activation states" chapter below
            switch status.state {
            case .pendingCommit:
                print("Waiting for commit")
            case .active:
                print("Activation is active")
            case .blocked:
                print("Activation is blocked")
            case .removed:
                print("Activation is no longer valid")
                powerAuthSDK.removeActivationLocal()
            case .deadlock:
                print("Activation is technically blocked")
                powerAuthSDK.removeActivationLocal()
            case .created:
                // Activation is just created. This is the internal
                // state on the server and therefore can be ignored
                // on the mobile application.
                fallthrough
            default:
                print("Unknown state")
            }

            // Failed login attempts, remaining = max - current
            let currentFailCount = status.failCount
            let maxAllowedFailCount = status.maxFailCount
            let remainingFailCount = status.remainingAttempts

            if let customObject = status.customObject {
                // Custom object contains any proprietary server-specific data
            }

        } else {
            // Network error occurred, report it to the user
        }
    }

} else {
    // No activation present on the device
}
```

Note that the status fetch may fail at an unrecoverable error `PowerAuthErrorCode.protocolUpgrade`, meaning that it's not possible to upgrade the PowerAuth protocol to a newer version. In this case, it's recommended to [remove the activation locally](#activation-removal).

### Activation states

This chapter explains activation states in detail. To get more information about activation states, check the [Activation States](https://github.com/wultra/powerauth-crypto/blob/develop/docs/Activation.md#activation-states) chapter available in our [powerauth-crypto](https://github.com/wultra/powerauth-crypto) repository.

#### `PowerAuthActivationState.created` 

The activation record is created using an external channel, such as the Internet banking, but the key exchange between the client and server did not happen yet. This state is never reported to the mobile client.

#### `PowerAuthActivationState.pendingCommig`

The activation record is created and key exchange between the client and server already took place, but the activation record needs additional approval before it can be used.

#### `PowerAuthActivationState.active`

The activation record is created and active. It is ready to be used for typical use-cases, such as generating signatures.

#### `PowerAuthActivationState.blocked` 

The activation record is blocked and cannot be used for most of the use-cases, such as generating signatures. It can be unblocked and activated again.

#### `PowerAuthActivationState.removed`

The activation record is removed and permanently blocked. It cannot be used for generating signatures or ever unblocked. You can inform user about this situation and remove the activation locally.

#### `PowerAuthActivationState.deadlock` 

The local activation is technically blocked and can no longer be used for signature calculations. You can inform the user about this situation and remove the activation locally.

The reason why the mobile client is no longer capable of calculating valid signatures is that the logical counter is out of sync between the client and the server. This may happen only if the mobile client calculates too many PowerAuth signatures without subsequent validation on the server. For example:

- If your application repeatedly constructs HTTP requests with a PowerAuth signature while the network is unreachable.
- If your application repeatedly creates authentication tokens while the network is unreachable. For example, when trying to register for push notifications in the background, without user interaction.
- If you calculate too many offline signatures without subsequent validation.

In rare situations, this may also happen in development or testing environments, where you’re able to restore the state of the activation on the server from a snapshot.

## Data Signing

The main feature of the PowerAuth protocol is data signing. PowerAuth has three types of signatures:

- **Symmetric Multi-Factor Signature**: Suitable for most operations, such as login, new payment, or confirming changes in settings.
- **Asymmetric Private Key Signature**: Suitable for documents where a strong one-sided signature is desired.
- **Symmetric Offline Multi-Factor Signature**: Suitable for very secure operations, where the signature is validated over the out-of-band channel.
- **Verify server signed data**: Suitable for receiving arbitrary data from the server.

### Symmetric Multi-Factor Signature

To sign request data, you need to first obtain user credentials (password, PIN code, Touch ID scan) from the user. The task of obtaining the user credentials is used in more use cases covered by the SDK. The core class is `PowerAuthAuthentication` that holds information about the used authentication factors:

```swift
// 1FA signature - uses device-related key only.
let oneFactor = PowerAuthAuthentication.possession()

// 2FA signature - uses device-related key and user PIN code.
let twoFactorPassword = PowerAuthAuthentication.possessionWithPassword(password: "1234")

// 2FA signature - uses biometry factor-related key as a 2nd. factor.
let twoFactorBiometry = PowerAuthAuthentication.possessionWithBiometry()

// Alternative biometry authentications with prompt
let twoFactorBiometryPrompt = PowerAuthAuthentication.possessionWithBiometry(prompt: "Please authenticate with biometry to log-in.")
```

When signing `POST`, `PUT`, or `DELETE` requests, use request body bytes (UTF-8) as request data and the following code:

```swift
// 2FA signature - uses device-related key and user PIN code
let auth = PowerAuthAuthentication.possessionWithPassword(password: "1234")

// Sign POST call with provided data made to URI with custom identifier "/payment/create"
do {
    let signature = try powerAuthSDK.requestSignature(with: auth, method: "POST", uriId: "/payment/create", body: requestBodyData)
    let httpHeaderKey = signature.key
    let httpHeaderValue = signature.value
} catch _ {
    // In case of invalid configuration, invalid activation state, or corrupted state data
}
```

When signing `GET` requests, use the same code as above with normalized request data as described in the specification, or (preferably) use the following helper method:

```swift
// 2FA signature - uses device-related key and user PIN code
let auth = PowerAuthAuthentication.possessionWithPassword(password: "1234")

// Sign GET call with provided query parameters made to URI with custom identifier "/payment/create"
let params = [
    "param1": "value1",
    "param2": "value2"
]

do {
    let signature = try powerAuthSDK.requestGetSignature(with: auth, uriId: "/payment/create", params: params)
    let httpHeaderKey = signature.key
    let httpHeaderValue = signature.value
} catch _ {
    // In case of invalid configuration, invalid activation state, or corrupted state data
}
```

#### Request Synchronization

It is recommended that your application executes only one signed request at a time. The reason for that is that our signature scheme uses a counter as a representation of logical time. In other words, the order of request validation on the server is very important. If you issue more than one signed request at the same time, then the order is not guaranteed, and therefore one of the requests may fail. On top of that, Mobile SDK itself is using this type of signature for its purposes. For example, if you ask for a token, then the SDK is using a signed request to obtain the token's data. To deal with this problem, Mobile SDK is providing a few methods that help with the signed requests synchronization.

If your networking is based on `OperationQueue`, then you can add your own `Operation` objects directly to the internal queue. Be aware that the PowerAuth signature must be calculated as a part of the operation's execution. For example:

```swift
let httpOperation: Operation = YourHttpOperation(...)
guard powerAuthSDK.executeOperation(onSerialQueue: httpOperation) else {
    fatalError("There's no activation")
}
```

In the case of custom networking, you can use the method to execute any block on the serial queue. In this case, the PowerAuth signature must be calculated as a part of the block's execution. For example:

```swift
powerAuthSDK.executeBlock(onSerialQueue: { internalTask in
    yourNetworking.post(yourRequest, completionHandler: { (data, response, error) in
        // Your response processing...
        // No matter what happens, you have to call the task.cancel() at the end
        internalTask.cancel()
    }, cancelationHandler: {
        // In case that your networking cancels the request, the given task
        // must be also canceled
        internalTask.cancel()
    })
})
```

### Asymmetric Private Key Signature

Asymmetric Private Key Signature uses a private key stored in the PowerAuth secure vault. To unlock the secure vault and retrieve the private key, the user has to first authenticate using the symmetric multi-factor signature with at least two factors. This mechanism protects the private key on the device - the server plays the role of a "doorkeeper" and holds the vault unlock key.

This process is completely transparent on the SDK level. To compute an asymmetric private key signature, request user credentials (password, PIN) and use the following code:

```swift
// 2FA signature - uses device-related key and user PIN code
let auth = PowerAuthAuthentication.possessionWithPassword(password: "1234")

// Unlock the secure vault, fetch the private key, and perform data signing
powerAuthSDK.signData(withDevicePrivateKey: auth, data: data) { (signature, error) in
    if error == nil {
        // Send data and signature to the server
    } else {
        // Authentication or network error
    }
}
```

### Producing Signed JWT with Provided Claims

The asymmetric private key signatures described above can be used to sign claims provided by the developer and construct a signed JWT (signed using the ES256 algorithm).

```swift
// Construct claims array
let claims = [
    "sub": "user-id",
    "first_name": "John",
    "last_name": "Appleseed"
]

// 2FA signature - uses device-related key and user PIN code
let auth = PowerAuthAuthentication.possessionWithPassword(password: "1234")

// Unlock the secure vault, fetch the private key, and perform data signing
powerAuthSDK.signJwt(withDevicePrivateKey: auth, claims: claims) { (jwt, error) in
    if let jwt {
        // Use JWT value
    } else {
        // Authentication or network error
    }
}
```

### Symmetric Offline Multi-Factor Signature

This type of signature is very similar to [Symmetric Multi-Factor Signature](#symmetric-multi-factor-signature), but the result is provided in the form of a simple, human-readable string (unlike the online version, where the result is an HTTP header). To calculate the signature, you need a typical `PowerAuthAuthentication` object to define all required factors, nonce, and data to sign. The `nonce` and `data` should also be transmitted to the application over the OOB channel (for example, by scanning a QR code). Then the signature calculation is straightforward:

```swift
// 2FA signature - uses device-related key and user PIN code
let auth = PowerAuthAuthentication.possessionWithPassword(password: "1234")

do {
    let signature = try powerAuthSDK.offlineSignature(with: auth, uriId: "/confirm/offline/operation", body: data, nonce: nonce)
    print("Signature is " + signature)
} catch _ {
    // In case of invalid configuration, invalid activation state, or other error
}
```

The application has to show that calculated signature to the user now, and the user has to re-type that code into the web application for verification. 

<!-- begin box info -->
You can alter the length of the signature components in the `offlineSignatureComponentLength` property of the `PowerAuthConfiguration` object.
<!-- end -->

### Verify Server-Signed Data

This task is useful whenever you need to receive arbitrary data from the server and you need to be able to verify that the server has issued the data. The PowerAuthSDK provides a high-level method for validating data and associated signatures:  

```swift
// Validate data signed with the master server key
if powerAuthSDK.verifyServerSignedData(data, signature: signature, masterKey: true) {
    // data is signed with the server's private master key
}
// Validate data signed with the personalized server key
if powerAuthSDK.verifyServerSignedData(data, signature: signature, masterKey: false) {
    // data is signed with the server's private key
}
```

## Password Change

Since the device does not know the password and is unable to verify the password without the help of the server side, you need to first call an endpoint that verifies a signature computed with the password. SDK offers two ways to do that.

The safe but typically slower way is to use the following code:

```swift
// Change password from "oldPassword" to "newPassword".
powerAuthSDK.changePassword(from: "oldPassword", to: "newPassword") { (error) in
    if error == nil {
        // Password was changed
    } else {
        // Error occurred
    }
}
```

This method calls `/pa/v3/signature/validate` under the hood with a 2FA signature with the provided original password to verify the password correctness.

However, using this method does not usually fit the typical UI workflow of a password change. The method may be used in cases where an old password and a new password are on a single screen, and therefore are both available at the same time. In most mobile apps, however, the user first visits a screen to enter an old password, and then (if the password is OK), the user proceeds to the two-screen flow of a new password setup (select password, confirm password). In other words, the workflow works like this:

1. Show a screen to enter an old password.
2. Check the old password on the server.
3. If the old password is OK, then let the user choose and confirm a new one.
4. Change the password by re-encrypting the activation data.

For this purpose, you can use the following code:

```swift
// Ask for an old password
let oldPassword = "1234"

// Validate password on the server
powerAuthSDK.validatePassword(password: oldPassword) { (error) in
    if error == nil {
        // Proceed to the new password setup
    } else {
        // Retry entering an old password
    }
}

// ...

// Ask for a new password
let newPassword = "2468"

// Change the password locally
powerAuthSDK.unsafeChangePassword(from: oldPassword, to: newPassword)
```

<!-- begin box warning -->
**Now, beware!** Since the device does not know the actual old password, you need to make sure that the old password is validated before you use it in `unsafeChangePassword`. In case you provide the wrong old password, it will be used to decrypt the original data, and these data will be encrypted using a new password. As a result, the activation data will be broken and irreversibly lost.
<!-- end -->


## Working with passwords securely

PowerAuth mobile SDK uses the `PowerAuthCorePassword` object behind the scene, to store the user's password or PIN securely. The object automatically wipes out the plaintext password on its destroy, so there are no traces of sensitive data left in the memory. You can easily enhance your application's runtime security by adopting this object in your code and this chapter explains in detail how to do it.

### Problem explanation

If you store the user's password in a simple string, there is a high probability that the content of the string will remain in the memory until the same region is reused by the underlying memory allocator. This is because the general memory allocator doesn't clean up the region of memory being freed. It just updates its linked list of free memory regions for future reuse, so the content of the allocated object typically remains intact. This has the following implications for your application:

- If your application is using a system keyboard to enter the password or PIN, then the sensitive data will remain in memory in multiple copies for a while. 

- If the device's memory is not stressed enough, then the application may remain in memory active for days.

The situation that the user's password stays in memory for days may be critical in situations when the attacker has the device in possession. For example, if the device is lost or is in a repair shop. To minimize the risks, the `PowerAuthCorePassword` object does the following things:

- Always keeps the user's password scrambled with random data, so it cannot be easily found by simple string search. The password in plaintext is revealed only for a short and well-defined time when it's needed for the cryptographic operation.

- Always clear the buffer with the sensitive data before the object's deinitialization.

- Doesn't provide a simple interface to reveal the password in plaintext<sup>1)</sup> and therefore it minimizes the risks of revealing the password by accident (like printing it to the log).

<!-- begin box info -->
**Note 1:** There's a `validatePasswordComplexity()` function that reveals the password in plaintext for a limited time for complexity validation purposes. The straightforward naming of the function allows you to find all its usages in your code and properly validate all code paths.
<!-- end -->

### Special password object usage

PowerAuth mobile SDK allows you to use both strings and special password objects at input, so it's up to you which way fits best for your purposes. For simplicity, this documentation uses strings for the passwords, but all code examples can be changed to utilize the `PowerAuthCorePassword` object as well. For example, this is the modified code for [Password Change](#password-change):

```swift
import PowerAuthCore

// Change password from "oldPassword" to "newPassword".
let oldPass = PowerAuthCorePassword(string: "oldPassword")
let newPass = PowerAuthCorePassword(string: "newPassword")
powerAuthSDK.changePassword(from: oldPass, to: newPass) { (error) in
    if error == nil {
        // Password was changed
    } else {
        // Error occurred
    }
}
```

### Entering PIN

If your application is using a system numeric keyboard to enter the user's PIN then you can migrate to the `PowerAuthCorePassword` object right now. We recommend you do the following things:

- Implement your own PIN keyboard UI

- Make sure that the password object is allocated and referenced only in the PIN keyboard controller and is deallocated when the user leaves the controller.

- Use `PowerAuthCoreMutablePassword` that allows you to manipulate the content of the PIN 

Here's the simple pseudo-controller example:

```swift
class EnterPinScene {
    let desiredPinLength = 4
    var pin: PowerAuthCoreMutablePassword!
    
    func onEnterScene() {
        // Allocate the pin when entering the scene
        pin = PowerAuthCoreMutablePassword()
    }
    
    func onLeaveScene() {
        // Dereference of the password object, when the user is leaving
        // the scene to safely wipe the content out of the memory
        pin = nil
    }
    
    func onDeleteButtonAction() {
        pin.removeLastCharacter()
    }

    func onPinButtonAction(pinCharacter: Character) {
        // Mutable password works with unicode scalars, this is the example
        // that works with an arbitrary character.
        pin.addCharacter(pinCharacter.unicodeScalars.first!.value)
        if pin.length() == desiredPinLength {
            onContinueAction(pin: pin)
        }
    }
    
    func onPinButtonActionSimplified(pinIndex: Int) {
        // This is a simplified version of onPinButtonAction() that use
        // simple PIN button index as input.
        guard pinIndex >= 0 && pinIndex <= 9 else { fatalError() }
        // You don't need to add 48 (code for character "0") to the index, 
        // unless your previous implementation was using number characters.
        pin.addCharacter(UInt32(pinIndex) + 48)
        if pin.length() == desiredPinLength {
            onContinueAction(pin: pin)
        }
    }
    
    func onContinueAction(pin: PowerAuthCorePassword) {
        // Do something with your pin...
    }
}
```

### Entering arbitrary password

Unfortunately, there's no simple solution for this scenario. It's quite difficult to re-implement the whole keyboard on your own, so we recommend you keep using the system keyboard. You can still create the `PowerAuthCorePassword` object from an already entered string:

```swift
let passwordString = "nbusr123"
let password = PowerAuthCorePassword(string: passwordString)
```

### Create a password from data

In case that passphrase is somehow created externally in the form of an array of bytes, then you can instantiate it from the `Data` object directly:

```swift
let passwordData = Data(base64Encoded: "bmJ1c3IxMjMK")!
let password = PowerAuthCorePassword(data: passwordData)
```

### Compare two passwords

To compare two passwords, use `isEqual(to:)` method:

```swift
let password1 = PowerAuthCorePassword(string: "1234")
let password2 = PowerAuthCorePassword(string: "Hello")
let password3 = PowerAuthCoreMutablePassword()
password3.addCharacter(0x31)
password3.addCharacter(0x32)
password3.addCharacter(0x33)
password3.addCharacter(0x34)
print("\(password1.isEqual(to: password2))")    // false
print("\(password1.isEqual(to: password3))")    // true
```

### Validate password complexity

The `PowerAuthCorePassword` object doesn't provide functions that validate password complexity, but allows you to implement such functionality on your own:

```swift
enum PasswordComplexity: Int {
    case weak = 0
    case good = 1
    case strong = 2
}

// This is an actual complexity validator that also accepts a pointer at its input. You should avoid
// converting provided memory into Data or String due to the fact, that it will lead to an uncontrolled
// passphrase copy to foundation objects' buffers.
func superPasswordValidator(passwordPtr: UnsafePointer<Int8>, size: Int) -> PasswordComplexity {
    // This is just an example, please do not use such trivial validation in your
    // production application :)
    if size < 4 {
        return .weak
    } else if size < 8 {
        return .good
    }
    return .strong
}

extension PowerAuthCorePassword {
    // Convenient wrapper to validateComplexity() method
    func validateComplexity() -> PasswordComplexity {
        let validationResult = self.validateComplexity { ptr, size in
            return superPasswordValidator(passwordPtr: ptr, size: size).rawValue
        }
        guard let complexity = PasswordComplexity(rawValue: validationResult) else { fatalError() }
        return complexity
    }
}
```

<!-- begin box info -->
You can use our [Passphrase meter](https://github.com/wultra/passphrase-meter) library as a proper password validation solution.
<!-- end -->

## Biometry Setup

PowerAuth SDK for iOS provides an abstraction on top of the base Touch and Face ID support. While the authentication / data signing itself is nicely and transparently embedded in the `PowerAuthAuthentication` object used in [regular request signing](#data-signing), other biometry-related processes require their own API. This part of the documentation is not relevant to the **tvOS** platform.

### Check Biometry Status

You have to check for biometry on three levels:

- **System Availability**:
  - If Touch ID is present on the system and if an iOS version is 9+
  - If Face ID is present on the system and if an iOS version is 11+
- **Activation Availability**: If biometry factor data are available for given activation.
- **Application Availability**: If the user decides to use Touch ID for a given app. _(optional)_

PowerAuth SDK for iOS provides code for the first two of these checks.

To check if you can use biometry on the system, use the following code from the `PowerAuthKeychain` class:

```swift
// Is biometry available and is enrolled in the system?
let canUseBiometry = PowerAuthKeychain.canUseBiometricAuthentication

// Or alternative, to get supported biometry type
let supportedBiometry = PowerAuthKeychain.supportedBiometricAuthentication
switch supportedBiometry {
    case .touchID: print("You can use Touch ID")
    case .faceID: print("You can use Face ID")
    case .none: print("Biometry is not supported or not enrolled")
}

// Or more complex, with full information about the type and current status
let biometryInfo = PowerAuthKeychain.biometricAuthenticationInfo
switch biometryInfo.biometryType {
    case .touchID: print("Touch ID is available on device.")
    case .faceID: print("Face ID is available on device.")
    case .none: print("Biometry is not supported.")
}
switch biometryInfo.currentStatus {
    case .notSupported: print("Biometry is not supported.")
    case .notAvailable: print("Biometry is not available at this moment.")
    case .notEnrolled: print("Biometry is supported, but not enrolled.")
    case .lockout: print("Biometry is supported, but it has been locked out.")
    case .available: print("Biometry is available right now.")
}
```

To check if a given activation has biometry factor-related data available, use the following code:

```swift
// Does activation have biometric factor-related data in place?
let hasBiometryFactor = powerAuthSDK.hasBiometryFactor()
```

The last check is fully under your control. By keeping the biometry settings flag, for example, a `BOOL` in `NSUserDefaults`, you are able to show expected user Touch or Face ID status (in a disabled state, though) even in the case biometry is not enabled or when no finger or face is enrolled on the device.

### Enable Biometry

In case an activation does not yet have biometry-related factor data, and you would like to enable Touch or Face ID support, the device must first retrieve the original private key from the secure vault for the purpose of key derivation. As a result, you have to use a successful 2FA with a password to enable biometry support.

Use the following code to enable biometric authentication:

```swift
// Establish biometric data using the provided password
powerAuthSDK.addBiometryFactor(password: "1234") { (error) in
    if error == nil {
        // Everything went OK, Touch ID is ready to be used
    } else {
        // Error occurred, report it to the user
    }
}
```

### Disable Biometry

You can remove biometry-related factor data used by Touch or Face ID support by simply removing the related key locally, using this one-liner:

```swift
// Remove biometric data
powerAuthSDK.removeBiometryFactor()
```

### Fetch Biometry Credentials In Advance

You can acquire biometry credentials in advance in case business processes require computing two or more different PowerAuth biometry signatures in one interaction with the user. To achieve this, the application must acquire the custom-created `PowerAuthAuthentication` object first and then use it for the required signature calculations. It's recommended to keep this instance referenced only for a limited time, required for all future signature calculations.

Be aware, that you must not execute the next HTTP request signed with the same credentials when the previous one fails with the 401 HTTP status code. If you do, then you risk blocking the user's activation on the server.

To obtain biometry credentials for the future signature calculation, call the following code:

```swift
// Authenticate user with biometry and obtain PowerAuthAuthentication credentials for future signature calculation.
powerAuthSDK.authenticateUsingBiometry(withPrompt: "Authenticate to sign in") { authentication, error in
    if let authentication = authentication {
        // Success, you can use the provided PowerAuthAuthentication object for the signature calculation.
        // The provided authentication object is preconfigured for possession+biometry factors
    }
    guard let error = error as NSError?, error.domain == PowerAuthErrorDomain else {
        return // should never happen
    }
    if error.powerAuthErrorCode == .biometryCancel {
        // User did cancel the operation
    } else {
        // Other error
    }
}
```

### Biometry Factor-Related Key Lifetime

By default, the biometry factor-related key is **NOT** invalidated after the biometry enrolled in the system is changed. For example, if the user adds or removes the finger or enrolls with a new face, then the biometry factor-related key is still available for the signing operation. To change this behavior, you have to provide the `PowerAuthKeychainConfiguration` object with the `linkBiometricItemsToCurrentSet` parameter set to `true` and use that configuration for the `PowerAuthSDK` instance construction:

```swift
// Prepare your PA config
let configuration = PowerAuthConfiguration()
// ...

// Prepare PowerAuthKeychainConfiguration
// Set true to the 'linkBiometricItemsToCurrentSet' property.
let keychainConfiguration = PowerAuthKeychainConfiguration()
keychainConfiguration.linkBiometricItemsToCurrentSet = true

// Init PowerAuthSDK instance
let powerAuthSDK = PowerAuthSDK(configuration: configuration, keychainConfiguration: keychainConfiguration, clientConfiguration: nil)
```

<!-- begin box warning -->
Be aware that the configuration above is effective only for the new keys. So, if your application is already using the biometry factor-related key with a different configuration, then the configuration change doesn't change the existing key. You have to [disable](#disable-biometry) and [enable](#enable-biometry) biometry to apply the change.
<!-- end -->

### Fallback biometry to device passcode

By default, the fallback from biometric authentication to authenticate with the device's passcode is not allowed. To change this behavior, you have to provide the `PowerAuthKeychainConfiguration` object with the `allowBiometricAuthenticationFallbackToDevicePasscode` parameter set to `true` and use that configuration for the `PowerAuthSDK` instance construction:

```swift
// Prepare your PA config
let configuration = PowerAuthConfiguration()
// ...

// Prepare PowerAuthKeychainConfiguration
// Set true to the 'allowBiometricAuthenticationFallbackToDevicePasscode' property.
let keychainConfiguration = PowerAuthKeychainConfiguration()
keychainConfiguration.allowBiometricAuthenticationFallbackToDevicePasscode = true

// Init PowerAuthSDK instance
let powerAuthSDK = PowerAuthSDK(configuration: configuration, keychainConfiguration: keychainConfiguration, clientConfiguration: nil)
``` 

Once the configuration above is used, then the `linkBiometricItemsToCurrentSet` option does not affect the biometry factor-related key lifetime. 

<!-- begin box warning -->
It's not recommended to allow fallback to device passcodes if your application falls under EU banking regulations or your application needs to distinguish between the biometric and the knowledge-factor-based signatures. This is because if the biometry factor-related key is unlocked with the device's passcode, then it's no longer a biometric signature.
<!-- end -->

### LAContext support

In case you require advanced customization to the system biometric dialog, then you can use your own `LAContext` instance set to `PowerAuthAuthentication` or in some functions. For example:

```swift
// Prepare LAContext
let laContext = LAContext()
laContext.localizedReason = "Authenticate to remove activation"

// Prepare PowerAuthAuthentication with context
let authentication = PowerAuthAuthentication.possessionWithBiometry(context: laContext)
// Now you can use authentication in some functions...
powerAuthSDK.removeActivation(with: authentication) { error in
    // ...
}

// Fetch the biometry key in advance using LAContext
powerAuthSDK.authenticateUsingBiometry(withContext: laContext) { authentication, error in
    if let authentication = authentication {
        // success
    }
}
```

The usage of `LAContext` has the following limitations:

- It's effective from iOS 11 because on the older operating systems, the context doesn't support essential properties, such as `localizedReason`.
- Don't alter the `interactionNotAllowed` property. If you do, then the internal SDK implementation rejects the context, and an error is reported.

Be aware that PowerAuth automatically invalidates the application provided `LAContext` after use. This is because once the context is successfully evaluated then it can be used for a quite long time to fetch the data protected with the biometry with no prompt displayed. The exact time of validity is undocumented, but our experiments show that iOS prompts for biometric authentication again after more than 5 minutes.

If you plan to pre-authorize `LAContext` and use it for multiple biometry signature calculations in a row, then please consider the following things first:

- Make sure that you make context invalid once it's no longer needed.
- Multiple signatures in a row could be problematic if your application falls under EU banking regulations.
- It would be difficult to prove that the user authorized the request if your application contains a bug and does the signature on the user's behalf or with the wrong context.

If you still insist to re-use `LAContext` then you have to alter `PowerAuthKeychainConfiguration` and set `invalidateLocalAuthenticationContextAfterUse` to `false`.


## Biometry troubleshooting

### Biometry lockout

<!-- begin box warning -->
Note that if the biometric authentication fails with too many attempts in a row (e.g. biometry is locked out), then PowerAuth SDK will generate an invalid biometry factor-related key, and the success is reported back to the application. This is an intended behavior and as a result, it typically leads to unsuccessful authentication on the server and an increased counter of failed attempts. The purpose of this is to limit the number of attempts for attackers to deceive the biometry sensor.
<!-- end -->

### Thread-blocking operation

Be aware that if you try to calculate PowerAuth Symmetric Signature with a biometric factor, then the call to the SDK function will block the calling thread while the biometric authentication dialog is displayed. So, it's not recommended to do such an operation on the main thread. For example:

```swift
let authentication = PowerAuthAuthentication.possessionWithBiometry()
let header = try? sdk.requestSignature(with: authentication, method: "POST", uriId: "/some/uri-id", body: "{}".data(using: .utf8))
// The thread is blocked while the biometric dialog is displayed.
```

### Parallel biometric authentications

It's not recommended to calculate more than one signature with the biometric factor at the same time, or in a row at a quick pace. Both scenarios are considered an issue in the application's logic.

To prevent the first case, PowerAuth mobile SDK is using a global mutex that guarantees that only one attempt to get the biometry-protected data at the time is performed. If your application issues another signing operation while the system dialog is displayed, then this attempt ends with `.biometryCancel` error.

There's another similar issue on devices supporting FaceID. The FaceID technology behaves slightly differently than TouchID and if you try to use biometry too soon after a previous successful authentication, then the 2nd attempt will fail with an authentication error. This is undocumented, but we believe it's related to the animation presented to the user after successful authentication. You simply cannot request another biometric authentication while the animation is still playing.
 

### Use pre-authorized LAContext

If you want more control over the biometric authentication UI flow, then you can prepare `LAContext` and evaluate it on your own. The pre-authorized context can be then used to construct `PowerAuthAuthentication`:

```swift
let context = LAContext()
context.evaluatePolicy(.deviceOwnerAuthenticationWithBiometrics, localizedReason: "Please authenticate with biometry") { success, error in
    guard success && error == nil else {
        // Biometric error handling
        return
    }
    let authentication = PowerAuthAuthentication.possessionWithBiometry(context: context)
    // Now you can use the authentication object in any SDK function that accepts authentication with a biometric factor.
}
```

Be aware that the example above doesn't handle all quirks related to the PowerAuth protocol, so you should prefer to use the `authenticateUsingBiometry()` function instead:

```swift
let context = LAContext()
context.localizedReason = "Please authenticate with biometry"
powerAuthSDK.authenticateUsingBiometry(withContext: context) { authentication, error in
    guard let authentication = authentication else {
        if let nsError = error as? NSError {
            if nsError.domain == PowerAuthErrorDomain {
                if nsError.powerAuthErrorCode == .biometryCancel {
                    // cancel, app cancel, system cancel...
                } else if nsError.powerAuthErrorCode == .biometryFallback {
                    // fallback button pressed
                }
                // If you're interested in the exact failure reason, then extract
                // the underlying LAError.
                if let laError = nsError.userInfo[NSUnderlyingErrorKey] as? LAError {
                    // Investigate error codes...
                }
            }   
        }
        return
    }
    // Now use authentication in other APIs
}
```

## Activation Removal

You can remove activation using several ways - the choice depends on the desired behavior.

### Simple Device-Only Removal

You can clear activation data anytime from the Keychain. The benefit of this method is that it does not require help from the server, and the user does not have to be logged in. The issue with this removal method is simple: The activation still remains active on the server side. This, however, does not have to be an issue in your case.

To remove only data related to PowerAuth SDK for iOS, use the `PowerAuthKeychain` class:

```swift
powerAuthSDK.removeActivationLocal()
```

### Removal via Authenticated Session

Suppose your server uses an authenticated session to keep the users logged in. In that case, you can combine the previous method with calling your proprietary endpoint to remove activation for the currently logged-in user. The advantage of this method is that activation does not remain active on the server. The issue is that the user has to be logged in (the session must be active and must have an activation ID stored) and that you have to publish your own method to handle this use case.

The code for this activation removal method is as follows:

```swift
// Use custom call to proprietary server endpoint to remove activation.
// The user must be logged in at this moment, so that the session can find
// associated activation ID
self.httpClient.post(null, "/custom/activation/remove") { (error) in
    if error == nil {
        powerAuthSDK.removeActivationLocal()
    } else {
        // Report error
    }
}

```

### Removal via Signed Request

PowerAuth Standard RESTful API has a default endpoint `/pa/v3/activation/remove` for an activation removal. This endpoint uses a signature verification for looking up the activation to be removed. The benefit of this method is that it is already present in both PowerAuth SDK for iOS and PowerAuth Standard RESTful API - nothing has to be programmed. Also, the user does not have to be logged in to use it. However, the user has to authenticate using 2FA with either a password or biometry.

Use the following code for an activation removal using a signed request:

```swift
// 2FA signature - uses device-related key and user PIN code
let auth = PowerAuthAuthentication.possessionWithPassword(password: "1234")

// Remove activation using the provided authentication object
powerAuthSDK.removeActivation(with: auth) { (error) in
    if error == nil {
        // OK, activation was removed
    } else {
        // Report error to user
    }
}
```

## End-To-End Encryption

Currently, PowerAuth SDK supports two basic modes of end-to-end encryption, based on the ECIES scheme:

- In an "application" scope, the encryptor can be acquired and used during the whole lifetime of the application.
- In an "activation" scope, the encryptor can be acquired only if `PowerAuthSDK` has a valid activation. The encryptor created for this mode is cryptographically bound to the parameters agreed during the activation process. You can combine this encryption with [PowerAuth Symmetric Multi-Factor Signature](#symmetric-multi-factor-signature) in "encrypt-then-sign" mode.

For both scenarios, you need to acquire the `PowerAuthCoreEciesEncryptor` object, which will then provide an interface for the request encryption and the response decryption. The object currently provides only low-level encryption and decryption methods, so you need to implement your own JSON (de)serialization and request and response processing.

The following steps are typically required for a full E2EE request and response processing:

1. Acquire the right encryptor from the `PowerAuthSDK` instance. For example:
   ```swift
   // Import PowerAuthCore to access ECIES implementation
   import PowerAuthCore
   
   // Encryptor for "application" scope.
   sdk.eciesEncryptorForApplicationScope { encryptor, error in
      if let encryptor {
        // success
      } else {
        // failure
      }
   }
   // ...or similar, for an "activation" scope.
   sdk.eciesEncryptorForActivationScope { encryptor, error in
      if let encryptor {
        // success
      } else {
        // failure
      }
   }
   ```

1. Serialize your request payload, if needed, into a sequence of bytes. This step typically means that you need to serialize your model object into a JSON-formatted sequence of bytes.

1. Encrypt your payload:
   ```swift
   guard let cryptogram = encryptor.encryptRequest(payloadData) else { ...failure... }
   ```

1. Construct a JSON from the provided cryptogram object:
   ```swift
   guard let requestBody = try? JSONSerialization.data(withJSONObject: cryptogram.requestPayload()) else { ...failure... }
   ```
   So, the final request JSON should look like this:
   ```json
   {
      "temporaryKeyId" : "UUID",
      "ephemeralPublicKey" : "BASE64-DATA-BLOB",
      "encryptedData" : "BASE64-DATA-BLOB",
      "mac" : "BASE64-DATA-BLOB",
      "nonce" : "BASE64-NONCE",
      "timestamp" : 1694172789256
   }
   ```

1. Add the following HTTP header (for signed requests, see note below):
   ```swift
   // Acquire a "metadata" object, which contains additional information for the request construction
   guard let metadata = encryptor.associatedMetaData else { ...should never happen... }
   let httpHeaderName = metadata.httpHeaderKey
   let httpHeaderValue = metadata.httpHeaderValue
   ```
   Note that if an "activation" scoped encryptor is combined with PowerAuth Symmetric Multi-Factor signature, then this step is not required. The signature's header already contains all the information required for proper request decryption on the server.

1. Fire your HTTP request and wait for a response
   - In case that non-200 HTTP status code is received, then the error processing is identical to a standard RESTful response defined in our protocol. So, you can expect a JSON object with `"error"` and `"message"` properties in the response.

1. Decrypt the response. The received JSON response typically looks like this:
   ```json
   {
      "encryptedData": "BASE64-DATA-BLOB",
      "mac": "BASE64-DATA-BLOB",
      "nonce": "BASE64-NONCE",
      "timestamp": 1694172789256
   }
   ```
   So, you need to create yet another "cryptogram" object:
   ```swift
   guard let response = try? JSONSerialization.jsonObject(with: responseBody) else { ...failure... }
   guard let responseCryptogram = PowerAuthCoreEciesCryptogram(responsePayload: response) else { ...not a dictionary... }
   guard let responseData = encryptor.decryptResponse(responseCryptogram) else { ... failed to decrypt data ... }
   ```

1. And finally, you can process your received response.

As you can see, the E2EE is quite a non-trivial task. We recommend contacting us before using an application-specific E2EE. We can provide you with more support on a per-scenario basis, especially if we first understand what you are trying to achieve with end-to-end encryption in your application.

## Secure Vault

PowerAuth SDK for iOS has basic support for an encrypted secure vault. At this moment, the only supported method allows your application to establish an encryption / decryption key with a given index. The index represents a "key number" - your identifier for a given key. Different business logic purposes should have encryption keys with different index values.

On the server side, all secure vault-related work is concentrated in a `/pa/v3/vault/unlock` endpoint of PowerAuth Standard RESTful API. In order to receive data from this response, the call must be authenticated with at least 2FA (using a password or PIN).

<!-- begin box warning -->
The secure vault mechanism does not support biometry by default. Use PIN code or password-based authentication for unlocking the secure vault, or ask your server developers to enable biometry for vault unlock calls by configuring the PowerAuth Server instance.
<!-- end -->

### Obtaining Encryption Key

To obtain an encryption key with a given index, use the following code:

```swift
// 2FA signature. It uses a device-related key and user PIN code.
let auth = PowerAuthAuthentication.possessionWithPassword(password: "1234")

// Select custom key index
let index = UInt64(1000)

// Fetch the encryption key with the given index
powerAuthSDK.fetchEncryptionKey(auth, index: index) { (encryptionKey, error) in
    if error == nil {
        // ... use the encryption key to encrypt or decrypt data
    } else {
        // Report error
    }
}
```

## Recovery Codes

The recovery codes allow your users to recover their activation in case their device is lost or stolen. Before you start, please read the [Activation Recovery](https://github.com/wultra/powerauth-crypto/blob/develop/docs/Activation-Recovery.md) document, available in our [powerauth-crypto](https://github.com/wultra/powerauth-crypto) repository.

To recover an activation, the user has to re-type two separate values:

1. Recovery Code itself, which is very similar to an activation code. So you can detect typing errors before you submit such code to the server.
1. PUK, which is an additional numeric value and acts as a one-time password in the scheme.

PowerAuth currently supports two basic types of recovery codes:

1. Recovery Code bound to a previous PowerAuth activation.
   - This type of code can be obtained only in an already-activated application.
   - This type of code has only one PUK available, so only one recovery operation is possible.
   - The activation associated with the code is removed once the recovery operation succeeds.

2. Recovery Code delivered via OOB channel, typically in the form of a securely printed postcard, delivered by the post service.
   - This type of code has typically more than one PUK associated with the code, so it can be used multiple times.
   - The user has to keep that postcard in a safe and secure place, and mark already used PUKs.
   - The code delivery must be confirmed by the user before the code can be used for a recovery operation.

The feature is not automatically available. It must be enabled and configured on the PowerAuth Server. If it's so, then your mobile application can use several methods related to this feature.

### Getting Recovery Data

If the recovery data was received during the activation process, then you can later display that information to the user. To check the existence of recovery data and get that information, use the following code:

```swift
guard powerAuthSdk.hasActivationRecoveryData() else {
    // Recovery information is not available
    return
}

// 2FA signature - uses device-related key and user PIN code
let auth = PowerAuthAuthentication.possessionWithPassword(password: "1234")

powerAuthSdk.activationRecoveryData(auth) { recoveryData, error in
    if let recoveryData = recoveryData {
        let recoveryCode = recoveryData.recoveryCode
        let puk = recoveryData.puk
        // Show values on the screen
    } else {
        // Show an error
    }
}
```

The obtained information is very sensitive, so you should be very careful how your application manipulates the received values:

- You should never store `recoveryCode` or `puk` on the device.
- You should never print the values to the debug log.
- You should never send the values over the network.
- You should never copy the values to the clipboard.
- You should require a PIN code every time to display the values on the screen.
- You should warn the user that taking a screenshot of the values is not recommended.
- Do not cache the values in RAM.

You should inform the user that:

- Making a screenshot when values are displayed on the screen is dangerous.
- The user should write down those values on paper and keep it as safe as possible for future use.


### Confirm Recovery Postcard

The recovery postcard can contain the recovery code and multiple PUK values on one printed card. Due to security reasons, this kind of recovery code cannot be used for the recovery operation before the user confirms its physical delivery. To confirm such recovery code, use the following code:

```swift
// 2FA signature with possession factor is required
let auth = PowerAuthAuthentication.possessionWithPassword(password: "1234")

let recoveryCode = "VVVVV-VVVVV-VVVVV-VTFVA" // You can also use code scanned from QR
powerAuthSDK.confirmRecoveryCode(recoveryCode, authentication: auth) { alreadyConfirmed, error in
    if let error = error {
        // Process error
    } else {
        if alreadyConfirmed {
           print("Recovery code has been already confirmed. This is not an error, just information.")
        } else {
           print("Recovery code has been successfully confirmed.")
        }
    }
}
```

The `alreadyConfirmed` boolean indicates that the code was already confirmed in the past. You can choose a different "success" screen, describing that the user has already confirmed such code. Also, note that codes bound to the activations are already confirmed.

## Token-Based Authentication

<!-- begin box warning -->
**WARNING:** Before you start using access tokens, please visit our [documentation for powerauth-crypto](https://github.com/wultra/powerauth-crypto/blob/develop/docs/MAC-Token-Based-Authentication.md) for more information about this feature.
<!-- end -->

The tokens are simple, locally cached objects, producing timestamp-based authorization headers. Be aware that tokens are NOT a replacement for general PowerAuth signatures. They are helpful in situations when the signatures are too heavy or too complicated for implementation. Each token has the following properties:

- It needs a PowerAuth signature for its creation (e.g., you need to provide `PowerAuthAuthentication` object)
- It has a unique identifier on the server. This identifier is not exposed to the public API, but the DEBUG version of SDK can reveal that identifier in the debugger (e.g., you can use `po tokenObject` to print the object's description)
- It has a symbolic name (e.g. "MyToken") defined by the application programmer to identify already created tokens.
- It can generate timestamp-based authorization HTTP headers.
- It can be used concurrently. Token's private data doesn't change over time.
- The token is associated with the `PowerAuthSDK` instance. So, you can use the same symbolic name in multiple SDK instances, and each created token will be unique.
- Tokens are persisted in the keychain and cached in the memory.
- Once the parent `PowerAuthSDK` instance loses its activation, all its tokens are removed from the local database.

### Getting Token

To get an access token, you can use the following code:

```swift
// 1FA signature - uses device-related key
let auth = PowerAuthAuthentication.possession()

let tokenStore = powerAuthSDK.tokenStore

let task = tokenStore.requestAccessToken(withName: "MyToken", authentication: auth) { (token, error) in
    if let token = token {
        // now you can generate a header
    } else {
        // handle error
    }
}
```

The request is performed synchronously or asynchronously depending on whether the token is locally cached on the device. You can test this situation by calling `tokenStore.hasLocalToken(withName: "MyToken")`. If an operation is asynchronous, then `requestAccessToken()` returns a cancellable task.

### Generating Authorization Header

Use the following code to generate an authorization header:

```swift
let task = tokenStore.generateAuthorizationHeader(withName: "MyToken") { header, error in
    if let header = header {
        let httpHeader = [ header.key : header.value ]
        // now you can attach that httpHeader to your HTTP request
    } else {
        // failure, the token is no longer valid, or failed to synchronize time
        // with the server.
    }
}
```

Once you have a `PowerAuthToken` object, then you can use also a synchronous code to generate an authorization header:

```swift
if let header = token.generateHeader() {
    let httpHeader = [ header.key : header.value ]
    // now you can attach that httpHeader to your HTTP request
} else {
    // in case of nil, the token is no longer valid
}
```

<!-- begin box warning -->
The synchronous example above is safe to use only if you're sure that the time is already [synchronized with the server](#synchronized-time).
<!-- end -->


### Removing Token From the Server

To remove the token from the server, you can use the following code:

```swift
let tokenStore = powerAuthSDK.tokenStore
tokenStore.removeAccessToken(withName: "MyToken") { (removed, error) in
    if removed {
        // token has been removed
    } else {
        // handle error
    }
}
```

### Removing Token Locally

To remove the token locally, you can simply use the following code:

```swift
let tokenStore = powerAuthSDK.tokenStore
// Remove just one token
tokenStore.removeLocalToken(withName: "MyToken")
// Remove all local tokens
tokenStore.removeAllLocalTokens()
```

Note that by removing tokens locally, you will lose control of the tokens stored on the server.


## Apple Watch Support

This part of the documentation describes how to add support for Apple Watch to your PowerAuth-powered iOS application. This part of the documentation is not relevant to the **tvOS** platform.

### Prepare Watch Connectivity

The PowerAuth SDK for iOS uses the [WatchConnectivity framework](https://developer.apple.com/documentation/watchconnectivity) to achieve data synchronization between iPhone and Apple Watch devices. If you're not familiar with this framework, take a look at least at [WCSession](https://developer.apple.com/documentation/watchconnectivity/wcsession) and [WCSessionDelegate](https://developer.apple.com/documentation/watchconnectivity/wcsessiondelegate) interfaces before you start.

The PowerAuth SDK doesn't manage the state of the `WCSession` and it doesn't set the delegate to the session's singleton instance. It's up to you to properly configure and activate the default session, but the application has to cooperate with PowerAuth SDK to process the messages received from the counterpart device. To do this, PowerAuth SDKs on both sides are providing the `PowerAuthWCSessionManager` class which can help you process all incoming messages. Here's an example of how you can implement simple `SessionManager` for IOS:

```swift
import Foundation
import WatchConnectivity
import PowerAuth2

class SessionManager: NSObject, WCSessionDelegate {

    static let shared = SessionManager()

    private let session: WCSession? = WCSession.isSupported() ? WCSession.default : nil

    // Returns false, when the session is not available on the device.
    func activateSession() -> Bool {
        session?.delegate = self
        session?.activate()
        return session != nil
    }

    // MARK: - WCSessionDelegate

    func session(_ session: WCSession, activationDidCompleteWith activationState: WCSessionActivationState, error: Error?) {
        if activationState == .activated {
            // now you can use WCSession for communication, send the status of the session to watch, etc...
        }
    }

    func sessionDidBecomeInactive(_ session: WCSession) {
        // session is now inactive
    }

    func sessionDidDeactivate(_ session: WCSession) {
        // session is now deactivated
    }

    func session(_ session: WCSession, didReceiveMessageData messageData: Data) {
        // Try to process PowerAuth messages...
        if PowerAuthWCSessionManager.sharedInstance.processReceivedMessageData(messageData, replyHandler: nil) {
            return // processed...
        }
        // Other SDKs or your own messages can be handled here...
        print("SessionManager.didReceiveMessageData did not process message.")
    }

    func session(_ session: WCSession, didReceiveMessageData messageData: Data, replyHandler: @escaping (Data) -> Void) {
        // Try to process PowerAuth messages...
        if PowerAuthWCSessionManager.sharedInstance.processReceivedMessageData(messageData, replyHandler: replyHandler) {
            return // processed...
        }
        // Other SDKs or your own messages can be handled here...
        print("SessionManager.didReceiveMessageData did not process message. Responding with empty data")
        replyHandler(Data())
    }

    func session(_ session: WCSession, didReceiveUserInfo userInfo: [String : Any] = [:]) {
        // Try to process PowerAuth messages...
        if PowerAuthWCSessionManager.sharedInstance.processReceivedUserInfo(userInfo) {
            return // processed...
        }
        // Other SDKs or your own messages can be handled here...
        print("SessionManager.didReceiveUserInfo did not process message.")
    }
}
```

<!-- begin box info -->
The code above is very similar to its [watchOS counterpart](./PowerAuth-SDK-for-watchOS.md#prepare-watch-connectivity).
<!-- end -->

The example is implementing only a minimum set of methods from the `WCSessionDelegate` protocol to make message passing work. The important part is that at some point, both applications (iOS and watchOS) have to call `SessionManager.shared.activateSession()` to make the transfers possible. Once you activate your session on the device, you can use all APIs related to the communication.


### WCSession Activation Sequence

In this chapter, we will discuss the right initialization sequence for various interoperating objects during your application's startup. We recommend following those rules to make communication between iOS & watchOS reliable.

#### Implementation Summary

On the application's startup:

1. Instantiate and configure all `PowerAuthSDK` instances especially ones to be synchronized with Apple Watch.
2. Activate `WCSession`, so get the default instance, assign your delegate, and call `activate()`
3. Wait for the session's activation in your delegate
4. Now you can use watch-related methods from PowerAuth SDK for iOS. For example, you can use a lazy method to send the status of activation to the watch device.

#### Implementation Details

Due to our internal implementation details, each `PowerAuthSDK` instance is registered to `PowerAuthWCSessionManager` for incoming message processing. The registration is done in the object's designated init method, and the de-registration is automatic after the SDK object is destroyed. This technique works great but depends on the existence of the right object at the right time.

Once you activate `WCSession`, your `WCSessionDelegate` is going to receive messages (on the background thread) from the counterpart watch application. We are highlighting the importance of the right activation sequence because your watchOS application can wake up its iOS counterpart. Therefore, it is highly possible that some messages will be available right at the application's startup. If you don't follow the guidelines and forget to prepare your `PowerAuthSDK` instances before the `WCSession` is activated, then a couple of messages may be lost.

Fortunately, the situation on the watchOS side is much easier because all incoming messages are processed in one special service class, which is always available.


### Sending Activation Status to Watch

Before you start using PowerAuth on watchOS, it is recommended to send information about PowerAuth activation from iPhone to Apple Watch. The information transmitted to the watch is very limited. In fact, on the watchOS side, you can check only whether the activation on the iPhone is locally present or not. It is recommended to keep this status up to date as much as possible. That typically means that you may send the status every time you complete or remove the activation.

To send the current status of the activation, use the following code:

```swift
if !powerAuthSDK.sendActivationStatusToWatch() {
    // send message has not been issued, WCSession is probably not available / active
} else {
    // message has been issued and it's guaranteed that it will be delivered to the watch
}
```

There's also an asynchronous version, but the watch device has to be reachable at the time of the call:

```swift
powerAuthSDK.sendActivationStatusToWatch { (error) in
    if let error = error {
        // handle error, otherwise the transfer was OK
    }
}
```

<!-- begin box warning -->
Sending the status of the `PowerAuthSDK` instance that is currently without activation also effectively removes all associated tokens from Apple Watch.
<!-- end -->

### Sending Token to Watch

Once you have a `PowerAuthToken` object, use the following code to send it to the Apple Watch:

```swift
if let token = tokenStore.localToken(withName: "MyToken") {
    if !token.sendToWatch() {
        // send message has not been issued, WCSession is probably not available / active
    } else {
        // message has been issued and it's guaranteed that it will be delivered to the watch
    }
}
```

You can also use a different variant of the method with a completion block. However, you have to be sure that the Apple Watch is reachable at the time of call. Otherwise, the error is returned:

```swift
if let token = tokenStore.localToken(withName: "MyToken") {
    token.sendToWatch { (error) in
        if let error = error {
            // handle error, otherwise the transfer was OK
        }
    }
}
```

### Removing Token from Watch

You can remotely remove the token from a paired Apple Watch:

```swift
if let token = tokenStore.localToken(withName: "MyToken") {
    if !token.removeFromWatch() {
        // send message has not been issued, WCSession is probably not available / active
    } else {
        // message has been issued and it's guaranteed that it will be delivered to the watch
    }
}
```

There is also an asynchronous version, but the paired watch has to be reachable at the time of the call:

```swift
if let token = tokenStore.localToken(withName: "MyToken") {
    token.removeFromWatch { (error) in
        if let error = error {
            // handle error, otherwise the transfer was OK
        }
    }
}
```

## External Encryption Key

The `PowerAuthSDK` allows you to specify an external encryption key (called EEK in our terminology) that can additionally protect the knowledge and the biometry factor keys. This feature is typically used to create a chain of activations where one instance of `PowerAuthSDK` is primary and unlocks access to all secondary activations.

The external encryption key has to be set before the activation is created, or can be added later. The internal state of `PowerAuthSDK` contains information that the factor keys are protected with EEK, so EEK must be known at the time of PowerAuth signature is calculated. You have three options on how to configure the key:

1. Assign EEK into `externalEncryptionKey` property of `PowerAuthConfiguration` at the time of `PowerAuthSDK` object creation.
   - This is the most convenient way of using EEK, but the key must be known at the time of the `PowerAuthSDK` instantiation.
   - Once the `PowerAuthSDK` instance creates a new activation, then the factor keys will be automatically protected with EEK.
   
2. Use `PowerAuthSDK.setExternalEncryptionKey()` to set EEK after the `PowerAuthSDK` instance is created.
   - This is useful in case EEK is not known during the `PowerAuthSDK` instance creation.
   - You can set the key in any `PowerAuthSDK` state, but be aware that the method will fail in case the instance has a valid activation that doesn't use EEK.
   - It's safe to set the same EEK multiple times.

3. Use `PowerAuthSDK.addExternalEncryptionKey()` to add EEK and protect the factor keys in case `PowerAuthSDK` has already a valid activation.
   - This method is useful in case `PowerAuthSDK` already has a valid activation, but it doesn't use EEK yet.
   - The method automatically adds EEK into the internal configuration structure, but be aware, that all future `PowerAuthSDK` usages (e.g. after app restart) require setting EEK by configuration, or by the `setExternalEncryptionKey()` method.

You can remove EEK from an existing activation if the key is no longer required. To do this, use the `PowerAuthSDK.removeExternalEncryptionKey()` method. Be aware, that EEK must be set by configuration, or by the `setExternalEncryptionKey()` method before you call the remove method. You can also use the `PowerAuthSDK.hasExternalEncryptionKey` property to test whether the key is already set and in use.


## Share Activation Data

This chapter explains how to share the `PowerAuthSDK` activation state between multiple applications from the same vendor, or between application and its extensions. Before you start, you should read [Prepare Data Sharing](PowerAuth-SDK-for-iOS-Extensions.md#prepare-data-sharing) chapter from PowerAuth SDK for iOS Extensions to configure *Keychain Sharing* and *App Groups* in your Xcode project. 

<!-- begin box warning -->
This feature is not supported on the macOS Catalyst platform.
<!-- end -->

### Configure Activation Data Sharing

To share the activation's state just assign an instance of the `PowerAuthSharingConfiguration` object into `PowerAuthConfiguration`:

```swift
// Prepare the configuration
let configuration = PowerAuthConfiguration(
        instanceId: Bundle.main.bundleIdentifier!,
        baseEndpointUrl: "https://localhost:8080/demo-server",
        configuration: "ARDDj6EB6iAUtNm...KKEcBxbnH9bMk8Ju3K1wmjbA==")
// Assign sharing configuration
configuration.sharingConfiguration = PowerAuthSharingConfiguration(
    appGroup: "group.your.app.group", 
    appIdentifier: "com.powerauth.demo.App", 
    keychainAccessGroup: "KTT00000MR.com.powerauth.demo.App")

// Create a PowerAuthSDK instance
let powerAuthSDK = PowerAuthSDK(configuration)
```

The `PowerAuthSharingConfiguration` object contains the following properties:

- `appGroup` is the name of the app group shared between your applications. Be aware, that the length of app group encoded in UTF-8, should not exceed 26 characters. See [troubleshooting](#length-of-application-group) section for more details.
- `appIdentifier` is an identifier unique across your all applications that are supposed to use the shared activation data. You can use your applications' bundle identifiers or any other identifier that can be then processed in all your applications. Due to technical limitations, the length of the identifier must not exceed 127 bytes, if represented in UTF-8.
- `keychainAccessGroup` is an access group for keychain sharing.

Unlike the regular configuration the `instanceId` value in `PowerAuthConfiguration` should not be based on the application's bundle identifier. This is because all your applications must use the same identifier, so it's recommended to use some predefined constant string.


### External pending operations

Some operations, such as the activation process, must be exclusively finished in the application that initiated the operation. For example, if you start an activation process in one app, then all other applications that use the same shared activation data may receive a failure with the `PowerAuthErrorCode.externalPendingOperation` error code until the operation is finished. To prevent such errors you can determine this state in advance:

```swift
if let externalOperation = powerAuthSDK.externalPendingOperation {
    print("Application \(externalOperation.externalApplicationId) already started \(externalOperation.externalOperationType)")
}
```

The same `PowerAuthExternalPendingOperation` object can be also extracted from the `NSError` error. For example:

```swift
powerAuthSDK.createActivation(activation) { (result, error) in
    if let error = error {
        if let externalOperation = error.powerAuthExternalPendingOperation {
            print("Application \(externalOperation.externalApplicationId) already started \(externalOperation.externalOperationType)")
        }
    }
}
``` 

## Synchronized Time

The PowerAuth mobile SDK internally uses time synchronized with the PowerAuth Server for its cryptographic functions, such as [End-To-End Encryption](#end-to-end-encryption) or [Token-Based Authentication](#token-based-authentication). The synchronized time can also be beneficial for your application. For example, if you want to display a time-sensitive message or countdown to your users, you can take advantage of this service.

Use the following code to get the service responsible for the time synchronization: 

```swift
let timeService = powerAuthSDK.timeSynchronizationService
```

### Automatic Time Synchronization

The time is synchronized automatically in the following situations:

- After an activation is created
- After getting an activation status
- After receiving any response encrypted with our End-To-End Encryption scheme

The time synchronization is reset automatically once your application transitions from the background to the foreground.

### Manually Synchronize Time

Use the following code to synchronize the time manually:

```swift
let task = timeService.synchronizeTime(callback: { error in
    if error == nil {
        // Success, time has been properly synchronized
    } else {
        // Failed to synchronize the time
    }
}, callbackQueue: .main)
```

### Get Synchronized Time

To get the synchronized time, use the following code:

```swift
if timeService.isTimeSynchronized {
    // Get synchronized timestamp
    let timestamp = timeService.currentTime()
    // If a date object is required, then use the following snippet
    let date = Date(timeIntervalSince1970: timestamp)
} else {
    // Time is not synchronized yet. If you call currentTime() then 
    // the returned timestamp is similar to Date().timeIntervalSince1970
    let timestamp = timeService.currentTime()
}
```

The time service provides additional information about time, such as how precisely the time is synchronized with the server:

```swift
if timeService.isTimeSynchronized {
    let precision = timeService.localTimeAdjustmentPrecision
    print("Time is synchronized with precision \(precision)")
}
```

The precision value represents a maximum absolute deviation of synchronized time against the actual time on the server. For example, a value `0.5` means that the time provided by the `currentTime()` method maybe 0.5 seconds ahead or behind the actual time on the server. If the precision is not sufficient for your purpose, for example, if you need to display a real-time countdown in your application, then try to synchronize the time manually. The precision basically depends on how quickly is the synchronization response received and processed from the server. A faster response results in higher precision.

## Common SDK Tasks

### Error Handling

Most of the SDK methods return an error object of an `NSError` class in case something goes wrong. Of course, it is your responsibility to handle the errors these objects represent. There are two ways how you can obtain an error object from PowerAuth SDK for iOS.

In most cases, you receive an error object via a callback, like in this example:

```swift
powerAuthSDK.fetchActivationStatus { (status, error) in
    // Handle 'error' here
}
```

In other cases, you receive an error via an exception, like in this example:

```swift
do {
    try powerAuthSDK.persistActivation(withPassword: "1234")
} catch let error as NSError {
    // Handle 'error' here
}
```

<!-- begin box info -->
The original Objective-C code uses a method with the `BOOL` return type that passes `NSError**` (pointer to error object) as a method parameter. This syntax is automatically converted to exceptions when using code in Swift.
<!-- end -->

Errors that are caused by PowerAuth SDK for iOS use the `PowerAuthErrorDomain` and `PowerAuthErrorCode` enumeration available via the `NSError.powerAuthErrorCode` property. Use these values to determine the type of error. In principle, all errors should be handled in a very similar manner. Use this code snippet for inspiration:

```swift
if error == nil {
    // No error happened
} else {
    // Handle the error
    if let error = error as NSError? {

        // If yes, handle the error based on the error code
        switch error.powerAuthErrorCode {
        
        case .NA:
            print("Error has different domain than PowerAuthErrorDomain")
            
        case .networkError:
            print("Error code for error with network connectivity or download")

        case .signatureError:
            print("Error code for error in signature calculation")

        case .invalidActivationState:
            print("Error code for error that occurs when activation state is invalid")
        
        case .invalidActivationCode:
            print("Error code for error that occurs when activation or recovery code is invalid")
            
        case .invalidActivationData:
            print("Error code for error that occurs when activation data is invalid")

        case .missingActivation:
            print("Error code for error that occurs when activation is required but missing")

        case .activationPending:
            print("Error code for error that occurs when pending activation is present and work with completed activation is required")

        case .biometryNotAvailable:
            print("Error code for TouchID/FaceID not available error")

        case .biometryCancel:
            print("Error code for TouchID/FaceID action cancel error")
        
        case .biometryFallback:
            print("Error code for TouchID/FaceID fallback action")
            
        case .biometryFailed:
            print("Error code for TouchID/FaceID action failure")

        case .operationCancelled:
            print("Error code for cancelled operations")

        case .encryption:
            print("Error code for errors related to end-to-end encryption")
            
        case .wrongParameter:
            print("Error code for general API misuse")

        case .invalidToken:
            print("Error code for errors related to token based auth.")

        case .watchConnectivity:
            print("Error code for errors related to synchronization between iOS and watchOS.")

        case .protocolUpgrade:
            print("Error code for error that occurs when protocol upgrade fails at unrecoverable error.")

        case .pendingProtocolUpgrade:
            print("The operation is temporarily unavailable, due to pending protocol upgrade.")

        case .externalPendingOperation:
            print("Other application is doing activation or protocol upgrade.")
            
        case .timeSynchronization:
            print("Failed to synchronize time with the server.")
            
        default:
            print("Unknown error")
        }
    }
}
```

Note that you typically don't need to handle all error codes reported in the `Error` object, or report all those situations to the user. Most of the codes are informational and help the developers properly integrate SDK into the application. A good example is `PowerAuthErrorCode.invalidActivationState`, which typically means that your application's logic is broken and you're using PowerAuthSDK in an unexpected way.

Here's the list of important error codes, which the application should properly handle:

- `PowerAuthErrorCode.biometryCancel` is reported when the user cancels the biometric authentication dialog
- `PowerAuthErrorCode.biometryFallback` is reported when the user cancels the biometric authentication dialog with a fallback button
- `PowerAuthErrorCode.protocolUpgrade` is reported when SDK fails to upgrade itself to a newer protocol version. The code may be reported from `PowerAuthSDK.fetchActivationStatus()`. This is an unrecoverable error resulting in the broken activation on the device, so the best situation is to inform the user about the situation and remove the activation locally.
- `PowerAuthErrorCode.pendingProtocolUpgrade` is reported when the requested SDK operation cannot be completed due to a pending PowerAuth protocol upgrade. You can retry the operation later. The code is typically reported in situations when SDK is performing protocol upgrade in the background (as a part of activation status fetch), and the application wants to calculate the PowerAuth signature in parallel operation. Such kind of concurrency is forbidden since SDK version `1.0.0`
- `PowerAuthErrorCode.externalPendingOperation` is reported when the requested operation collides with the same operation type already started in the external application.

### Working with Invalid SSL Certificates

Sometimes, you may need to develop or test your application against a service that runs over HTTPS protocol with an invalid (self-signed) SSL certificate. By default, the HTTP client used in PowerAuth SDK communication validates the certificate. To disable the certificate validation, add the following code just before your `PowerAuthSDK` instance configuration:

```swift
// Set `PowerAuthClientSslNoValidationStrategy as the default client SSL certificate validation strategy`
PowerAuthClientConfiguration.sharedInstance().sslValidationStrategy = PowerAuthClientSslNoValidationStrategy()

// In case you're setting the `PowerAuthClientConfiguration` explicitly, use:
let clientConfig = PowerAuthClientConfiguration()
clientConfig.sslValidationStrategy = PowerAuthClientSslNoValidationStrategy()
// configure the PowerAuthSDK object
let powerAuthSDK = PowerAuthSDK(
    configuration: PowerAuthConfiguration(...),
    keychainConfiguration: nil, // optional, default will be used when nil
    clientConfiguration: clientConfig
)
```

<!-- begin box info -->
Note that since SDK version `0.18.0`, changing `PowerAuthClientConfiguration` no longer affects networking for previously instantiated `PowerAuthSDK` objects.
<!-- end -->

### Debugging

The debug log is by default turned off. To turn it on, use the following code:

```swift
PowerAuthLogSetEnabled(true)
```

To turn on an even more detailed log, use the following code:

```swift
PowerAuthLogSetVerbose(true)
```

<!-- begin box warning -->
Note that the functions above are effective only if PowerAuth SDK is compiled in the `DEBUG` build configuration or `ENABLE_PA2_LOG` compilation flag is set.
<!-- end -->

You can intercept the log and log it into your own report system, you can do so with `PowerAuthLogDelegate`.

```swift
import PowerAuth2

class MyClass: PowerAuthLogDelegate {

    init {
        // Only works in DEBUG build or when 
        // ENABLE_PA2_LOG compilation flag is set
        PowerAuthLogSetEnabled(true)
        #if DEBUG
        // verbose logging should be used only in debug builds
        // as it can contain sensitive information
        PowerAuthLogSetVerbose(true)
        #endif
        PowerAuthLogSetDelegate(self)
    }
    
    // MARK: - PowerAuthLogDelegate implementation
    
    func powerAuthLog(_ log: String) {
        // Process the log...
    }
}
```

## Additional Features

PowerAuth SDK for iOS contains multiple additional features that are useful for mobile apps.

### Obtaining User's Claims

If supported by the server, the PowerAuth mobile SDK can provide additional information asserted about a person associated with an activation. This information can be obtained either during the activation process or at a later time.

Here is an example of how to process user information during activation:

```swift
powerAuthSDK.createActivation(activation) { (result, error) in
    if let result {
        if let userInfo = result.userInfo {
            // User information received.
            // At this moment, the object is also available at
            // powerAuthSDK.lastFetchedUserInfo
        }
    } else {
        // Error handling
    }
}
```

To fetch the user information at a later time, use the following code:

```swift
if let userInfo = powerAuthSDK.lastFetchedUserInfo {
    // User information is already available
} else {
    sdk.fetchUserInfo { userInfo, error in
        if let userInfo {
            // User information received
        } else {
            // Error handling
        }
    }
}
```

The obtained `PowerAuthUserInfo` object contains the following properties:

| Property                | Type     | Description |
|-------------------------|----------|-------------|
| `subject`               | `String` | The user's identifier |
| `name`                  | `String` | The full name of the user |
| `givenName`             | `String` | The given or first name of the user |
| `familyName`            | `String` | The surname(s) or last name(s) of the user |
| `middleName`            | `String` | The middle name of the user |
| `nickname`              | `String` | The casual name of the user |
| `preferredUsername`     | `String` | The username by which the user wants to be referred to at the application |
| `profileUrl`            | `String` | The URL of the profile page for the user |
| `pictureUrl`            | `String` | The URL of the profile picture for the user |
| `websiteUrl`            | `String` | The URL of the user's web page or blog |
| `email`                 | `String` | The user's preferred email address |
| `isEmailVerified`       | `Bool`   | True if the user's email address has been verified, else false<sup>1</sup> |
| `phoneNumber`           | `String` | The user's preferred telephone number<sup>2</sup> |
| `isPhoneNumberVerified` | `Bool`   | True if the user's telephone number has been verified, else false<sup>1</sup> |
| `gender`                | `String` | The user's gender |
| `birthdate`             | `Date`   | The user's birthday |
| `zoneInfo`              | `String` | The user's time zone, e.g. `Europe/Paris` or `America/Los_Angeles` |
| `locale`                | `String` | The end-users locale, represented as a BCP47 language tag<sup>3</sup> |
| `address`               | `PowerAuthUserAddress` | The user's preferred postal address |
| `updatedAt`             | `Date`   | The time the user's information was last updated |
| `allClaims`             | `[String : Any]` | The full collection of standard claims received from the server |

If the `address` is provided, then `PowerAuthUserAddress` contains the following properties:

| Property                | Type     | Description |
|-------------------------|----------|-------------|
| `formatted`             | `String` | The full mailing address, with multiple lines if necessary |
| `street`                | `String` | The street address component, which may include house number, street name, post office box, and other multi-line information |
| `locality`              | `String` | City or locality component |
| `region`                | `String` | State, province, prefecture or region component |
| `postalCode`            | `String` | Zip code or postal code component |
| `country`               | `String` | Country name component |
| `allClaims`             | `[String : Any]` | Full collection of standard claims received from the server |

> Notes:
> 1. Value is false also when the claim is not present in the `allClaims` dictionary
> 2. Phone number is typically in E.164 format, for example `+1 (425) 555-1212` or `+56 (2) 687 2400`
> 3. This is typically an ISO 639-1 Alpha-2 language code in lowercase and an ISO 3166-1 Alpha-2 country code in uppercase, separated by a dash. For example, `en-US` or `fr-CA`

<!-- begin box info -->
Be aware that all properties in the `PowerAuthUserInfo` and `PowerAuthUserAddress` objects are optional and the availability of information depends on actual implementation on the server.
<!-- end -->

### Password Strength Indicator

Choosing a weak passphrase in applications with high-security demands can be potentially dangerous. You can use our [Wultra Passphrase Meter](https://github.com/wultra/passphrase-meter) library to estimate the strength of the passphrase and warn the user when he tries to use such a passphrase in your application.

### Debug Build Detection

It is sometimes useful to switch PowerAuth SDK to a DEBUG build configuration to get more logs from the library:

- **CocoaPods:** A majority of the SDK is distributed as source codes, so it will match your application's build configuration. Only low-level C++ codes and several wrapper classes on top of those are precompiled into a static library.
- **Manual installation:** Xcode matches build configuration across all nested projects, so you usually don't need to care about the configuration switching.

The DEBUG build is usually helpful during application development, but on the other hand, it's highly unwanted in production applications. For this purpose, the `PowerAuthSystem.isInDebug()` method provides information on whether the PowerAuth library was compiled in DEBUG configuration. It is a good practice to check this flag and crash the process when the production application is linked against the DEBUG PowerAuth:

```swift
#if YOUR_APPSTORE_BUILD_FLAG
    // Final vs Debug library trap
    if PowerAuthSystem.isInDebug() {
        fatalError("CRITICAL ERROR: You're using Debug PowerAuth library in production build.")
    }
#endif
```

### Request Interceptors

The `PowerAuthClientConfiguration` can contain multiple request interceptor objects, allowing you to adjust all HTTP requests created by the SDK before their execution. Currently, you can use the following two classes:

- `PowerAuthBasicHttpAuthenticationRequestInterceptor` to add a basic HTTP authentication header to all requests
- `PowerAuthCustomHeaderRequestInterceptor` to add a custom HTTP header to all requests

For example:

```swift
let basicAuth = PowerAuthBasicHttpAuthenticationRequestInterceptor(username: "gateway-user", password: "gateway-password")
let customHeader = PowerAuthCustomHeaderRequestInterceptor(headerKey: "X-CustomHeader", value: "123456")
let clientConfig = PowerAuthClientConfiguration()
clientConfig.requestInterceptors = [ basicAuth, customHeader ]
```

We don't recommend implementing the `PowerAuthHttpRequestInterceptor` protocol on your own. The interface allows you to tweak the requests created in the `PowerAuthSDK` but also gives you an opportunity to break things. So, rather than create your own interceptor, contact us and describe what use case is missing. Also, keep in mind that the interface may change in the future. We can guarantee the API stability of public classes implementing this interface, but not the stability of the interface itself.

### Custom User-Agent

The `PowerAuthClientConfiguration` contains the `userAgent` property that allows you to set a custom value for the "User-Agent" HTTP request header for all requests initiated by the library:

```swift
let clientConfig = PowerAuthClientConfiguration()
clientConfig.userAgent = "MyClient/1.0.0"
```

The default value of the property is composed as "APP-EXECUTABLE/APP-VERSION PowerAuth2/PA-VERSION (OS/OS-VERSION, DEVICE-INFO)", for example: "MyApp/1.0 PowerAuth2/1.7.0 (iOS 15.2, iPhone12.1)". The information about the application executable and version is obtained from the main bundle and its `Info.plist`.

If you set `nil` to the `userAgent` property, then the default "User-Agent" provided by the operating system will be used. 


## Troubleshooting

### tvOS support in CocoaPods

The tvOS SDK is not required by default since the SDK version 1.7.7. If your build or development machine doesn't have tvOS SDK installed, then the `PowerAuthCore` module is precompiled with no tvOS platform included in the final xcframework. Since CocoaPods keep various build artifacts in its cache, then this might be problematic in case you'll add support for tvOS later, during the development. To fix such possible issues, please remove the `PowerAuthCore` pod from the cache:

```sh
pod cache clean 'PowerAuthCore' --all
```

### Length of application group

In case you use the [Activation data sharing](#share-activation-data) feature, the length of the application group encoded in UTF-8 must not exceed **26 characters**. This limitation exists because the feature relies on named shared memory objects, and iOS imposes an undocumented restriction on the length of such object names.

The total length is limited to 31 characters, but the shared memory object name must be prefixed with your app group, separated by a period (.), to function properly across your applications. We chose to use a 4-character long shared memory object name, generated from the PowerAuthSDK’s instance identifier. As a result, the actual limit for your app group name is:

```
31 - 1 - 4 = 26
```

You can extend the length of the application group slightly by providing your own `sharedMemoryIdentifier` in the `PowerAuthSharingConfiguration`. In theory, this allows you to use an app group name of up to 29 characters, leaving 1 character for the shared memory identifier. However, this is generally not recommended. A custom identifier should only be used if your application already employs shared memory and the SDK’s generated identifier conflicts with your existing shared memory objects.<|MERGE_RESOLUTION|>--- conflicted
+++ resolved
@@ -239,8 +239,6 @@
 Be aware that OTP can be used only if the activation is configured for ON_KEY_EXCHANGE validation on the PowerAuth server. See our [crypto documentation for details](https://github.com/wultra/powerauth-crypto/blob/develop/docs/Additional-Activation-OTP.md#regular-activation-with-otp).
 <!-- end -->
 
-<<<<<<< HEAD
-=======
 ### Activation via OpenID Connect
 
 You may also create an activation using OIDC protocol:
@@ -261,7 +259,6 @@
 }
 ```
 
->>>>>>> df9589d1
 <!-- begin box warning -->
 Note that if you use `UIDevice.current.name` for a device’s name, your application must include an [appropriate entitlement](https://developer.apple.com/documentation/bundleresources/entitlements/com_apple_developer_device-information_user-assigned-device-name); otherwise, the operating system will provide a generic `iPhone` string.
 <!-- end -->
