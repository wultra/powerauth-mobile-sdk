--- conflicted
+++ resolved
@@ -783,8 +783,7 @@
 PowerAuthSDK.sharedInstance().removeBiometryFactor()
 ```
 
-<<<<<<< HEAD
-### Fetch biometry credentials in advance
+### Fetch Biometry Credentials In Advance
 
 You can acquire biometry credentials in advance in case that business processes require computing two or more different PowerAuth biometry signatures in one interaction with the user. To achieve this, the application must acquire the custom-created `PowerAuthAuthentication` object first and then use it for the required signature calculations. It's recommended to keep this instance referenced only for a limited time, required for all future signature calculations.
 
@@ -810,10 +809,7 @@
 }
 ```
 
-### Biometry factor-related key lifetime
-=======
 ### Biometry Factor-Related Key Lifetime
->>>>>>> 55da9969
 
 By default, the biometry factor-related key is **NOT** invalidated after the biometry enrolled in the system is changed. For example, if the user adds or removes the finger or enrolls with a new face, then the biometry factor-related key is still available for the signing operation. To change this behavior, you have to provide `PA2KeychainConfiguration` object with `linkBiometricItemsToCurrentSet` parameter set to `true` and use that configuration for the `PowerAuthSDK` instance construction:
 
