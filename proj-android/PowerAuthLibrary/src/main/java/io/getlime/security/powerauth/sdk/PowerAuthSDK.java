--- conflicted
+++ resolved
@@ -148,12 +148,7 @@
             } else {
                 instance.mClientConfiguration = new PowerAuthClientConfiguration.Builder().build();
             }
-<<<<<<< HEAD
-            instance.mClient = new HttpClient(mClientConfiguration, mConfiguration.getBaseEndpointUrl(), new DefaultExecutorProvider());
-=======
-            instance.mClient = new PA2Client(instance.mConfiguration, instance.mClientConfiguration);
-
->>>>>>> 45720fec
+            instance.mClient = new HttpClient(instance.mClientConfiguration, instance.mConfiguration.getBaseEndpointUrl(), new DefaultExecutorProvider());
             instance.mStatusKeychain = new PA2Keychain(instance.mKeychainConfiguration.getKeychainStatusId());
             instance.mBiometryKeychain = new PA2Keychain(instance.mKeychainConfiguration.getKeychainBiometryId());
 
