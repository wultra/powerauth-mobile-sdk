--- conflicted
+++ resolved
@@ -101,17 +101,10 @@
 	}
 	
 	// Create and setup a new client
-<<<<<<< HEAD
-	_client = [[PA2Client alloc] init];
-	_client.baseEndpointUrl = _configuration.baseEndpointUrl;
-	_client.defaultRequestTimeout = _clientConfiguration.defaultRequestTimeout;
-	_client.sslValidationStrategy = _clientConfiguration.sslValidationStrategy;
-=======
 	_client = [[PA2HttpClient alloc] initWithConfiguration:_clientConfiguration
 										   completionQueue:dispatch_get_main_queue()
 												   baseUrl:_configuration.baseEndpointUrl
 													helper:self];
->>>>>>> 7b5c799b
 	
 	// Create a new keychain instances
 	_statusKeychain			= [[PA2Keychain alloc] initWithIdentifier:_keychainConfiguration.keychainInstanceName_Status
