--- conflicted
+++ resolved
@@ -7,17 +7,14 @@
 	objects = {
 
 /* Begin PBXBuildFile section */
-<<<<<<< HEAD
 		BF1ED08B2840ED3F00D6B380 /* PowerAuth2ForExtensionsTests.m in Sources */ = {isa = PBXBuildFile; fileRef = BF1ED08A2840ED3F00D6B380 /* PowerAuth2ForExtensionsTests.m */; };
 		BF1ED08C2840ED3F00D6B380 /* PowerAuth2ForExtensions.framework in Frameworks */ = {isa = PBXBuildFile; fileRef = BF44F272263C3B0F00F3D498 /* PowerAuth2ForExtensions.framework */; };
 		BF1ED0962840F44200D6B380 /* PowerAuth2ForExtensionsTests.m in Sources */ = {isa = PBXBuildFile; fileRef = BF1ED08A2840ED3F00D6B380 /* PowerAuth2ForExtensionsTests.m */; };
 		BF1ED0A12840F4B900D6B380 /* PowerAuth2ForExtensions.framework in Frameworks */ = {isa = PBXBuildFile; fileRef = BF44F309263C403600F3D498 /* PowerAuth2ForExtensions.framework */; };
-=======
-		BF1ED07E283D034D00D6B380 /* PowerAuthKeychainAuthentication.m in Sources */ = {isa = PBXBuildFile; fileRef = BF1ED07C283D034C00D6B380 /* PowerAuthKeychainAuthentication.m */; };
-		BF1ED07F283D034D00D6B380 /* PowerAuthKeychainAuthentication.m in Sources */ = {isa = PBXBuildFile; fileRef = BF1ED07C283D034C00D6B380 /* PowerAuthKeychainAuthentication.m */; };
-		BF1ED080283D034D00D6B380 /* PowerAuthKeychainAuthentication.h in Headers */ = {isa = PBXBuildFile; fileRef = BF1ED07D283D034C00D6B380 /* PowerAuthKeychainAuthentication.h */; settings = {ATTRIBUTES = (Public, ); }; };
-		BF1ED081283D034D00D6B380 /* PowerAuthKeychainAuthentication.h in Headers */ = {isa = PBXBuildFile; fileRef = BF1ED07D283D034C00D6B380 /* PowerAuthKeychainAuthentication.h */; settings = {ATTRIBUTES = (Public, ); }; };
->>>>>>> cd530ec2
+		BF1ED0A6284104B500D6B380 /* PowerAuthKeychainAuthentication.m in Sources */ = {isa = PBXBuildFile; fileRef = BF1ED0A4284104B400D6B380 /* PowerAuthKeychainAuthentication.m */; };
+		BF1ED0A7284104B500D6B380 /* PowerAuthKeychainAuthentication.m in Sources */ = {isa = PBXBuildFile; fileRef = BF1ED0A4284104B400D6B380 /* PowerAuthKeychainAuthentication.m */; };
+		BF1ED0A8284104B500D6B380 /* PowerAuthKeychainAuthentication.h in Headers */ = {isa = PBXBuildFile; fileRef = BF1ED0A5284104B400D6B380 /* PowerAuthKeychainAuthentication.h */; settings = {ATTRIBUTES = (Public, ); }; };
+		BF1ED0A9284104B500D6B380 /* PowerAuthKeychainAuthentication.h in Headers */ = {isa = PBXBuildFile; fileRef = BF1ED0A5284104B400D6B380 /* PowerAuthKeychainAuthentication.h */; settings = {ATTRIBUTES = (Public, ); }; };
 		BF44F277263C3B0F00F3D498 /* PowerAuth2ForExtensions.h in Headers */ = {isa = PBXBuildFile; fileRef = BF44F275263C3B0F00F3D498 /* PowerAuth2ForExtensions.h */; settings = {ATTRIBUTES = (Public, ); }; };
 		BF44F28C263C3BF400F3D498 /* PA2SessionStatusDataReader.m in Sources */ = {isa = PBXBuildFile; fileRef = BF44F281263C3BF400F3D498 /* PA2SessionStatusDataReader.m */; };
 		BF44F28D263C3BF400F3D498 /* PA2PrivateConstants.h in Headers */ = {isa = PBXBuildFile; fileRef = BF44F282263C3BF400F3D498 /* PA2PrivateConstants.h */; };
@@ -120,14 +117,11 @@
 /* End PBXContainerItemProxy section */
 
 /* Begin PBXFileReference section */
-<<<<<<< HEAD
 		BF1ED0882840ED3F00D6B380 /* PowerAuth2ForExtensionsTests_ios.xctest */ = {isa = PBXFileReference; explicitFileType = wrapper.cfbundle; includeInIndex = 0; path = PowerAuth2ForExtensionsTests_ios.xctest; sourceTree = BUILT_PRODUCTS_DIR; };
 		BF1ED08A2840ED3F00D6B380 /* PowerAuth2ForExtensionsTests.m */ = {isa = PBXFileReference; lastKnownFileType = sourcecode.c.objc; path = PowerAuth2ForExtensionsTests.m; sourceTree = "<group>"; };
 		BF1ED09D2840F44200D6B380 /* PowerAuth2ForExtensionsTests_tvos.xctest */ = {isa = PBXFileReference; explicitFileType = wrapper.cfbundle; includeInIndex = 0; path = PowerAuth2ForExtensionsTests_tvos.xctest; sourceTree = BUILT_PRODUCTS_DIR; };
-=======
-		BF1ED07C283D034C00D6B380 /* PowerAuthKeychainAuthentication.m */ = {isa = PBXFileReference; fileEncoding = 4; lastKnownFileType = sourcecode.c.objc; path = PowerAuthKeychainAuthentication.m; sourceTree = "<group>"; };
-		BF1ED07D283D034C00D6B380 /* PowerAuthKeychainAuthentication.h */ = {isa = PBXFileReference; fileEncoding = 4; lastKnownFileType = sourcecode.c.h; path = PowerAuthKeychainAuthentication.h; sourceTree = "<group>"; };
->>>>>>> cd530ec2
+		BF1ED0A4284104B400D6B380 /* PowerAuthKeychainAuthentication.m */ = {isa = PBXFileReference; fileEncoding = 4; lastKnownFileType = sourcecode.c.objc; path = PowerAuthKeychainAuthentication.m; sourceTree = "<group>"; };
+		BF1ED0A5284104B400D6B380 /* PowerAuthKeychainAuthentication.h */ = {isa = PBXFileReference; fileEncoding = 4; lastKnownFileType = sourcecode.c.h; path = PowerAuthKeychainAuthentication.h; sourceTree = "<group>"; };
 		BF44F272263C3B0F00F3D498 /* PowerAuth2ForExtensions.framework */ = {isa = PBXFileReference; explicitFileType = wrapper.framework; includeInIndex = 0; path = PowerAuth2ForExtensions.framework; sourceTree = BUILT_PRODUCTS_DIR; };
 		BF44F275263C3B0F00F3D498 /* PowerAuth2ForExtensions.h */ = {isa = PBXFileReference; lastKnownFileType = sourcecode.c.h; path = PowerAuth2ForExtensions.h; sourceTree = "<group>"; };
 		BF44F276263C3B0F00F3D498 /* Info.plist */ = {isa = PBXFileReference; lastKnownFileType = text.plist.xml; path = Info.plist; sourceTree = "<group>"; };
@@ -268,8 +262,8 @@
 				BF44F2A2263C3C6F00F3D498 /* PowerAuthErrorConstants.m */,
 				BF44F2AB263C3C6F00F3D498 /* PowerAuthKeychain.h */,
 				BF44F2A1263C3C6E00F3D498 /* PowerAuthKeychain.m */,
-				BF1ED07D283D034C00D6B380 /* PowerAuthKeychainAuthentication.h */,
-				BF1ED07C283D034C00D6B380 /* PowerAuthKeychainAuthentication.m */,
+				BF1ED0A5284104B400D6B380 /* PowerAuthKeychainAuthentication.h */,
+				BF1ED0A4284104B400D6B380 /* PowerAuthKeychainAuthentication.m */,
 				BF44F2AC263C3C6F00F3D498 /* PowerAuthKeychainConfiguration.h */,
 				BF44F2A6263C3C6F00F3D498 /* PowerAuthKeychainConfiguration.m */,
 				BF44F2A7263C3C6F00F3D498 /* PowerAuthLog.h */,
@@ -337,7 +331,7 @@
 			buildActionMask = 2147483647;
 			files = (
 				BF44F293263C3BF400F3D498 /* PA2PrivateTokenKeychainStore.h in Headers */,
-				BF1ED080283D034D00D6B380 /* PowerAuthKeychainAuthentication.h in Headers */,
+				BF1ED0A8284104B500D6B380 /* PowerAuthKeychainAuthentication.h in Headers */,
 				BF44F2BB263C3C7000F3D498 /* PowerAuthLog.h in Headers */,
 				BF44F292263C3BF400F3D498 /* PA2SessionStatusDataReader.h in Headers */,
 				BF44F2BE263C3C7000F3D498 /* PowerAuthExtensionSDK.h in Headers */,
@@ -369,7 +363,7 @@
 			buildActionMask = 2147483647;
 			files = (
 				BF44F2DF263C403600F3D498 /* PA2PrivateTokenKeychainStore.h in Headers */,
-				BF1ED081283D034D00D6B380 /* PowerAuthKeychainAuthentication.h in Headers */,
+				BF1ED0A9284104B500D6B380 /* PowerAuthKeychainAuthentication.h in Headers */,
 				BF44F2E0263C403600F3D498 /* PowerAuthLog.h in Headers */,
 				BF44F2E1263C403600F3D498 /* PA2SessionStatusDataReader.h in Headers */,
 				BF44F2E2263C403600F3D498 /* PowerAuthExtensionSDK.h in Headers */,
@@ -561,7 +555,7 @@
 			buildActionMask = 2147483647;
 			files = (
 				BF44F319263C41A100F3D498 /* PowerAuthDeprecated.m in Sources */,
-				BF1ED07E283D034D00D6B380 /* PowerAuthKeychainAuthentication.m in Sources */,
+				BF1ED0A6284104B500D6B380 /* PowerAuthKeychainAuthentication.m in Sources */,
 				BF44F2BA263C3C7000F3D498 /* PowerAuthKeychainConfiguration.m in Sources */,
 				BF44F2D9263C3F5100F3D498 /* PowerAuthToken.m in Sources */,
 				BFC1929C27FC69A4001455C1 /* PowerAuthSharingConfiguration.m in Sources */,
@@ -586,7 +580,7 @@
 			buildActionMask = 2147483647;
 			files = (
 				BF44F31A263C41A100F3D498 /* PowerAuthDeprecated.m in Sources */,
-				BF1ED07F283D034D00D6B380 /* PowerAuthKeychainAuthentication.m in Sources */,
+				BF1ED0A7284104B500D6B380 /* PowerAuthKeychainAuthentication.m in Sources */,
 				BF44F2F5263C403600F3D498 /* PowerAuthKeychainConfiguration.m in Sources */,
 				BF44F2F6263C403600F3D498 /* PowerAuthToken.m in Sources */,
 				BFC1929D27FC69A4001455C1 /* PowerAuthSharingConfiguration.m in Sources */,
